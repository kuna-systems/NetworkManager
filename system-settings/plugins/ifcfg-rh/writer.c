/* -*- Mode: C; tab-width: 4; indent-tabs-mode: t; c-basic-offset: 4 -*- */
/* NetworkManager system settings service - keyfile plugin
 *
 * This program is free software; you can redistribute it and/or modify
 * it under the terms of the GNU General Public License as published by
 * the Free Software Foundation; either version 2 of the License, or
 * (at your option) any later version.
 *
 * This program is distributed in the hope that it will be useful,
 * but WITHOUT ANY WARRANTY; without even the implied warranty of
 * MERCHANTABILITY or FITNESS FOR A PARTICULAR PURPOSE.  See the
 * GNU General Public License for more details.
 *
 * You should have received a copy of the GNU General Public License along
 * with this program; if not, write to the Free Software Foundation, Inc.,
 * 51 Franklin Street, Fifth Floor, Boston, MA 02110-1301 USA.
 *
 * Copyright (C) 2009 - 2010 Red Hat, Inc.
 */

#include <ctype.h>
#include <string.h>
#include <sys/types.h>
#include <sys/socket.h>
#include <arpa/inet.h>
#include <errno.h>
#include <stdlib.h>
#include <sys/stat.h>
#include <unistd.h>
#include <stdio.h>

#include <nm-setting-connection.h>
#include <nm-setting-wired.h>
#include <nm-setting-wireless.h>
#include <nm-setting-8021x.h>
#include <nm-setting-ip4-config.h>
#include <nm-setting-ip6-config.h>
#include <nm-setting-pppoe.h>
#include <nm-utils.h>

#include "common.h"
#include "shvar.h"
#include "reader.h"
#include "writer.h"
#include "utils.h"
#include "crypto.h"

#define PLUGIN_WARN(pname, fmt, args...) \
	{ g_warning ("   " pname ": " fmt, ##args); }

static void
set_secret (shvarFile *ifcfg, const char *key, const char *value, gboolean verbatim)
{
	shvarFile *keyfile;
	
	keyfile = utils_get_keys_ifcfg (ifcfg->fileName, TRUE);
	if (!keyfile) {
		PLUGIN_WARN (IFCFG_PLUGIN_NAME, "    warning: could not create key file for '%s'",
		             ifcfg->fileName);
		goto error;
	}

	/* Clear the secret from the actual ifcfg */
	svSetValue (ifcfg, key, NULL, FALSE);

	svSetValue (keyfile, key, value, verbatim);
	if (svWriteFile (keyfile, 0600)) {
		PLUGIN_WARN (IFCFG_PLUGIN_NAME, "    warning: could not update key file '%s'",
		             keyfile->fileName);
		svCloseFile (keyfile);
		goto error;
	}
	svCloseFile (keyfile);
	return;

error:
	/* Try setting the secret in the actual ifcfg */
	svSetValue (ifcfg, key, value, FALSE);
}

static gboolean
write_secret_file (const char *path,
                   const char *data,
                   gsize len,
                   GError **error)
{
	char *tmppath;
	int fd = -1, written;
	gboolean success = FALSE;

	tmppath = g_malloc0 (strlen (path) + 10);
	if (!tmppath) {
		g_set_error (error, ifcfg_plugin_error_quark (), 0,
		             "Could not allocate memory for temporary file for '%s'",
		             path);
		return FALSE;
	}

	memcpy (tmppath, path, strlen (path));
	strcat (tmppath, ".XXXXXX");

	errno = 0;
	fd = mkstemp (tmppath);
	if (fd < 0) {
		g_set_error (error, ifcfg_plugin_error_quark (), 0,
		             "Could not create temporary file for '%s': %d",
		             path, errno);
		goto out;
	}

	/* Only readable by root */
	errno = 0;
	if (fchmod (fd, S_IRUSR | S_IWUSR)) {
		close (fd);
		unlink (tmppath);
		g_set_error (error, ifcfg_plugin_error_quark (), 0,
		             "Could not set permissions for temporary file '%s': %d",
		             path, errno);
		goto out;
	}

	errno = 0;
	written = write (fd, data, len);
	if (written != len) {
		close (fd);
		unlink (tmppath);
		g_set_error (error, ifcfg_plugin_error_quark (), 0,
		             "Could not write temporary file for '%s': %d",
		             path, errno);
		goto out;
	}
	close (fd);

	/* Try to rename */
	errno = 0;
	if (rename (tmppath, path)) {
		unlink (tmppath);
		g_set_error (error, ifcfg_plugin_error_quark (), 0,
		             "Could not rename temporary file to '%s': %d",
		             path, errno);
		goto out;
	}
	success = TRUE;

out:
	return success;
}

typedef NMSetting8021xCKScheme (*SchemeFunc)(NMSetting8021x *setting);
typedef const char *           (*PathFunc)  (NMSetting8021x *setting);
typedef const GByteArray *     (*BlobFunc)  (NMSetting8021x *setting);

typedef struct ObjectType {
	const char *setting_key;
	SchemeFunc scheme_func;
	PathFunc path_func;
	BlobFunc blob_func;
	const char *ifcfg_key;
	const char *suffix;
} ObjectType;

static const ObjectType ca_type = {
	NM_SETTING_802_1X_CA_CERT,
	nm_setting_802_1x_get_ca_cert_scheme,
	nm_setting_802_1x_get_ca_cert_path,
	nm_setting_802_1x_get_ca_cert_blob,
	"IEEE_8021X_CA_CERT",
	"ca-cert.der"
};

static const ObjectType phase2_ca_type = {
	NM_SETTING_802_1X_PHASE2_CA_CERT,
	nm_setting_802_1x_get_phase2_ca_cert_scheme,
	nm_setting_802_1x_get_phase2_ca_cert_path,
	nm_setting_802_1x_get_phase2_ca_cert_blob,
	"IEEE_8021X_INNER_CA_CERT",
	"inner-ca-cert.der"
};

static const ObjectType client_type = {
	NM_SETTING_802_1X_CLIENT_CERT,
	nm_setting_802_1x_get_client_cert_scheme,
	nm_setting_802_1x_get_client_cert_path,
	nm_setting_802_1x_get_client_cert_blob,
	"IEEE_8021X_CLIENT_CERT",
	"client-cert.der"
};

static const ObjectType phase2_client_type = {
	NM_SETTING_802_1X_PHASE2_CLIENT_CERT,
	nm_setting_802_1x_get_phase2_client_cert_scheme,
	nm_setting_802_1x_get_phase2_client_cert_path,
	nm_setting_802_1x_get_phase2_client_cert_blob,
	"IEEE_8021X_INNER_CLIENT_CERT",
	"inner-client-cert.der"
};

static const ObjectType pk_type = {
	NM_SETTING_802_1X_PRIVATE_KEY,
	nm_setting_802_1x_get_private_key_scheme,
	nm_setting_802_1x_get_private_key_path,
	nm_setting_802_1x_get_private_key_blob,
	"IEEE_8021X_PRIVATE_KEY",
	"private-key.pem"
};

static const ObjectType phase2_pk_type = {
	NM_SETTING_802_1X_PHASE2_PRIVATE_KEY,
	nm_setting_802_1x_get_phase2_private_key_scheme,
	nm_setting_802_1x_get_phase2_private_key_path,
	nm_setting_802_1x_get_phase2_private_key_blob,
	"IEEE_8021X_INNER_PRIVATE_KEY",
	"inner-private-key.pem"
};

static const ObjectType p12_type = {
	NM_SETTING_802_1X_PRIVATE_KEY,
	nm_setting_802_1x_get_private_key_scheme,
	nm_setting_802_1x_get_private_key_path,
	nm_setting_802_1x_get_private_key_blob,
	"IEEE_8021X_PRIVATE_KEY",
	"private-key.p12"
};

static const ObjectType phase2_p12_type = {
	NM_SETTING_802_1X_PHASE2_PRIVATE_KEY,
	nm_setting_802_1x_get_phase2_private_key_scheme,
	nm_setting_802_1x_get_phase2_private_key_path,
	nm_setting_802_1x_get_phase2_private_key_blob,
	"IEEE_8021X_INNER_PRIVATE_KEY",
	"inner-private-key.p12"
};

static gboolean
write_object (NMSetting8021x *s_8021x,
              shvarFile *ifcfg,
              const GByteArray *override_data,
              const ObjectType *objtype,
              GError **error)
{
	NMSetting8021xCKScheme scheme;
	const char *path = NULL;
	const GByteArray *blob = NULL;

	g_return_val_if_fail (ifcfg != NULL, FALSE);
	g_return_val_if_fail (objtype != NULL, FALSE);

	if (override_data) {
		/* if given explicit data to save, always use that instead of asking
		 * the setting what to do.
		 */
		blob = override_data;
	} else {
		scheme = (*(objtype->scheme_func))(s_8021x);
		switch (scheme) {
		case NM_SETTING_802_1X_CK_SCHEME_BLOB:
			blob = (*(objtype->blob_func))(s_8021x);
			break;
		case NM_SETTING_802_1X_CK_SCHEME_PATH:
			path = (*(objtype->path_func))(s_8021x);
			break;
		default:
			break;
		}
	}

	/* If certificate/private key wasn't sent, the connection may no longer be
	 * 802.1x and thus we clear out the paths and certs.
	 */
	if (!path && !blob) {
		char *standard_file;
		int ignored;

		/* Since no cert/private key is now being used, delete any standard file
		 * that was created for this connection, but leave other files alone.
		 * Thus, for example,
		 * /etc/sysconfig/network-scripts/ca-cert-Test_Write_Wifi_WPA_EAP-TLS.der
		 * will be deleted, but /etc/pki/tls/cert.pem will not.
		 */
		standard_file = utils_cert_path (ifcfg->fileName, objtype->suffix);
		if (g_file_test (standard_file, G_FILE_TEST_EXISTS))
			ignored = unlink (standard_file);
		g_free (standard_file);

		svSetValue (ifcfg, objtype->ifcfg_key, NULL, FALSE);
		return TRUE;
	}

	/* If the object path was specified, prefer that over any raw cert data that
	 * may have been sent.
	 */
	if (path) {
		svSetValue (ifcfg, objtype->ifcfg_key, path, FALSE);
		return TRUE;
	}

	/* If it's raw certificate data, write the cert data out to the standard file */
	if (blob) {
		gboolean success;
		char *new_file;
		GError *write_error = NULL;

		new_file = utils_cert_path (ifcfg->fileName, objtype->suffix);
		if (!new_file) {
			g_set_error (error, ifcfg_plugin_error_quark (), 0,
			             "Could not create file path for %s / %s",
			             NM_SETTING_802_1X_SETTING_NAME, objtype->setting_key);
			return FALSE;
		}

		/* Write the raw certificate data out to the standard file so that we
		 * can use paths from now on instead of pushing around the certificate
		 * data itself.
		 */
		success = write_secret_file (new_file, (const char *) blob->data, blob->len, &write_error);
		if (success) {
			svSetValue (ifcfg, objtype->ifcfg_key, new_file, FALSE);
			return TRUE;
		} else {
			g_set_error (error, ifcfg_plugin_error_quark (), 0,
			             "Could not write certificate/key for %s / %s: %s",
			             NM_SETTING_802_1X_SETTING_NAME, objtype->setting_key,
			             (write_error && write_error->message) ? write_error->message : "(unknown)");
			g_clear_error (&write_error);
		}
		g_free (new_file);
	}

	return FALSE;
}

static gboolean
write_8021x_certs (NMSetting8021x *s_8021x,
                   gboolean phase2,
                   shvarFile *ifcfg,
                   GError **error)
{
	GByteArray *enc_key = NULL;
	const char *password = NULL;
	char *generated_pw = NULL;
	gboolean success = FALSE, is_pkcs12 = FALSE;
	const ObjectType *otype = NULL;
	const GByteArray *blob = NULL;

	/* CA certificate */
	if (phase2)
		otype = &phase2_ca_type;
	else
		otype = &ca_type;

	if (!write_object (s_8021x, ifcfg, NULL, otype, error))
		return FALSE;

	/* Private key */
	if (phase2) {
		if (nm_setting_802_1x_get_phase2_private_key_scheme (s_8021x) != NM_SETTING_802_1X_CK_SCHEME_UNKNOWN) {
			if (nm_setting_802_1x_get_phase2_private_key_format (s_8021x) == NM_SETTING_802_1X_CK_FORMAT_PKCS12)
				is_pkcs12 = TRUE;
		}
		password = nm_setting_802_1x_get_phase2_private_key_password (s_8021x);
	} else {
		if (nm_setting_802_1x_get_private_key_scheme (s_8021x) != NM_SETTING_802_1X_CK_SCHEME_UNKNOWN) {
			if (nm_setting_802_1x_get_private_key_format (s_8021x) == NM_SETTING_802_1X_CK_FORMAT_PKCS12)
				is_pkcs12 = TRUE;
		}
		password = nm_setting_802_1x_get_private_key_password (s_8021x);
	}

	if (is_pkcs12)
		otype = phase2 ? &phase2_p12_type : &p12_type;
	else
		otype = phase2 ? &phase2_pk_type : &pk_type;

	if ((*(otype->scheme_func))(s_8021x) == NM_SETTING_802_1X_CK_SCHEME_BLOB)
		blob = (*(otype->blob_func))(s_8021x);

	/* Only do the private key re-encrypt dance if we got the raw key data, which
	 * by definition will be unencrypted.  If we're given a direct path to the
	 * private key file, it'll be encrypted, so we don't need to re-encrypt.
	 */
	if (blob && !is_pkcs12) {
		/* Encrypt the unencrypted private key with the fake password */
		enc_key = nm_utils_rsa_key_encrypt (blob, password, &generated_pw, error);
		if (!enc_key)
			goto out;

		if (generated_pw)
			password = generated_pw;
	}

	/* Save the private key */
	if (!write_object (s_8021x, ifcfg, enc_key ? enc_key : blob, otype, error))
		goto out;

	/* Private key password */
	if (phase2)
		set_secret (ifcfg, "IEEE_8021X_INNER_PRIVATE_KEY_PASSWORD", password, FALSE);
	else
		set_secret (ifcfg, "IEEE_8021X_PRIVATE_KEY_PASSWORD", password, FALSE);

	/* Client certificate */
	if (is_pkcs12) {
		svSetValue (ifcfg,
		            phase2 ? "IEEE_8021X_INNER_CLIENT_CERT" : "IEEE_8021X_CLIENT_CERT",
		            NULL, FALSE);
	} else {
		if (phase2)
			otype = &phase2_client_type;
		else
			otype = &client_type;

		/* Save the client certificate */
		if (!write_object (s_8021x, ifcfg, NULL, otype, error))
			goto out;
	}

	success = TRUE;

out:
	if (generated_pw) {
		memset (generated_pw, 0, strlen (generated_pw));
		g_free (generated_pw);
	}
	if (enc_key) {
		memset (enc_key->data, 0, enc_key->len);
		g_byte_array_free (enc_key, TRUE);
	}
	return success;
}

static gboolean
write_8021x_setting (NMConnection *connection,
                     shvarFile *ifcfg,
                     gboolean wired,
                     GError **error)
{
	NMSetting8021x *s_8021x;
	const char *value;
	char *tmp = NULL;
	gboolean success = FALSE;
	GString *phase2_auth;

	s_8021x = (NMSetting8021x *) nm_connection_get_setting (connection, NM_TYPE_SETTING_802_1X);
	if (!s_8021x) {
		/* If wired, clear KEY_MGMT */
		if (wired)
			svSetValue (ifcfg, "KEY_MGMT", NULL, FALSE);
		return TRUE;
	}

	/* If wired, write KEY_MGMT */
	if (wired)
		svSetValue (ifcfg, "KEY_MGMT", "IEEE8021X", FALSE);

	/* EAP method */
	if (nm_setting_802_1x_get_num_eap_methods (s_8021x)) {
		value = nm_setting_802_1x_get_eap_method (s_8021x, 0);
		if (value)
			tmp = g_ascii_strup (value, -1);
	}
	svSetValue (ifcfg, "IEEE_8021X_EAP_METHODS", tmp ? tmp : NULL, FALSE);
	g_free (tmp);

	svSetValue (ifcfg, "IEEE_8021X_IDENTITY",
	            nm_setting_802_1x_get_identity (s_8021x),
	            FALSE);

	svSetValue (ifcfg, "IEEE_8021X_ANON_IDENTITY",
	            nm_setting_802_1x_get_anonymous_identity (s_8021x),
	            FALSE);

	set_secret (ifcfg, "IEEE_8021X_PASSWORD", nm_setting_802_1x_get_password (s_8021x), FALSE);

	/* PEAP version */
	value = nm_setting_802_1x_get_phase1_peapver (s_8021x);
	svSetValue (ifcfg, "IEEE_8021X_PEAP_VERSION", NULL, FALSE);
	if (value && (!strcmp (value, "0") || !strcmp (value, "1")))
		svSetValue (ifcfg, "IEEE_8021X_PEAP_VERSION", value, FALSE);

	/* Force new PEAP label */
	value = nm_setting_802_1x_get_phase1_peaplabel (s_8021x);
	svSetValue (ifcfg, "IEEE_8021X_PEAP_FORCE_NEW_LABEL", NULL, FALSE);
	if (value && !strcmp (value, "1"))
		svSetValue (ifcfg, "IEEE_8021X_PEAP_FORCE_NEW_LABEL", "yes", FALSE);

	/* Phase2 auth methods */
	svSetValue (ifcfg, "IEEE_8021X_INNER_AUTH_METHODS", NULL, FALSE);
	phase2_auth = g_string_new (NULL);

	value = nm_setting_802_1x_get_phase2_auth (s_8021x);
	if (value) {
		tmp = g_ascii_strup (value, -1);
		g_string_append (phase2_auth, tmp);
		g_free (tmp);
	}

	value = nm_setting_802_1x_get_phase2_autheap (s_8021x);
	if (value) {
		if (phase2_auth->len)
			g_string_append_c (phase2_auth, ' ');

		tmp = g_ascii_strup (value, -1);
		g_string_append_printf (phase2_auth, "EAP-%s", tmp);
		g_free (tmp);
	}

	svSetValue (ifcfg, "IEEE_8021X_INNER_AUTH_METHODS",
	            phase2_auth->len ? phase2_auth->str : NULL,
	            FALSE);

	g_string_free (phase2_auth, TRUE);

	success = write_8021x_certs (s_8021x, FALSE, ifcfg, error);
	if (success) {
		/* phase2/inner certs */
		success = write_8021x_certs (s_8021x, TRUE, ifcfg, error);
	}

	return success;
}

static gboolean
write_wireless_security_setting (NMConnection *connection,
                                 shvarFile *ifcfg,
                                 gboolean adhoc,
                                 gboolean *no_8021x,
                                 GError **error)
{
	NMSettingWirelessSecurity *s_wsec;
	const char *key_mgmt, *auth_alg, *key, *proto, *cipher, *psk;
	gboolean wep = FALSE, wpa = FALSE;
	char *tmp;
	guint32 i, num;
	GString *str;

	s_wsec = (NMSettingWirelessSecurity *) nm_connection_get_setting (connection, NM_TYPE_SETTING_WIRELESS_SECURITY);
	if (!s_wsec) {
		g_set_error (error, ifcfg_plugin_error_quark (), 0,
		             "Missing '%s' setting", NM_SETTING_WIRELESS_SECURITY_SETTING_NAME);
		return FALSE;
	}

	key_mgmt = nm_setting_wireless_security_get_key_mgmt (s_wsec);
	g_assert (key_mgmt);

	auth_alg = nm_setting_wireless_security_get_auth_alg (s_wsec);

	svSetValue (ifcfg, "DEFAULTKEY", NULL, FALSE);

	if (!strcmp (key_mgmt, "none")) {
		wep = TRUE;
		*no_8021x = TRUE;
	} else if (!strcmp (key_mgmt, "wpa-none") || !strcmp (key_mgmt, "wpa-psk")) {
		svSetValue (ifcfg, "KEY_MGMT", "WPA-PSK", FALSE);
		wpa = TRUE;
		*no_8021x = TRUE;
	} else if (!strcmp (key_mgmt, "ieee8021x")) {
		svSetValue (ifcfg, "KEY_MGMT", "IEEE8021X", FALSE);
	} else if (!strcmp (key_mgmt, "wpa-eap")) {
		svSetValue (ifcfg, "KEY_MGMT", "WPA-EAP", FALSE);
		wpa = TRUE;
	}

	svSetValue (ifcfg, "SECURITYMODE", NULL, FALSE);
	if (auth_alg) {
		if (!strcmp (auth_alg, "shared"))
			svSetValue (ifcfg, "SECURITYMODE", "restricted", FALSE);
		else if (!strcmp (auth_alg, "open"))
			svSetValue (ifcfg, "SECURITYMODE", "open", FALSE);
		else if (!strcmp (auth_alg, "leap")) {
			svSetValue (ifcfg, "SECURITYMODE", "leap", FALSE);
			svSetValue (ifcfg, "IEEE_8021X_IDENTITY",
			            nm_setting_wireless_security_get_leap_username (s_wsec),
			            FALSE);
			set_secret (ifcfg, "IEEE_8021X_PASSWORD",
			            nm_setting_wireless_security_get_leap_password (s_wsec),
			            FALSE);
			*no_8021x = TRUE;
		}
	}

	/* WEP keys */

	/* Clear existing keys */
	set_secret (ifcfg, "KEY", NULL, FALSE); /* Clear any default key */
	for (i = 0; i < 4; i++) {
		tmp = g_strdup_printf ("KEY_PASSPHRASE%d", i + 1);
		set_secret (ifcfg, tmp, NULL, FALSE);
		g_free (tmp);

		tmp = g_strdup_printf ("KEY%d", i + 1);
		set_secret (ifcfg, tmp, NULL, FALSE);
		g_free (tmp);
	}

	/* And write the new ones out */
	if (wep) {
		/* Default WEP TX key index */
		tmp = g_strdup_printf ("%d", nm_setting_wireless_security_get_wep_tx_keyidx (s_wsec) + 1);
		svSetValue (ifcfg, "DEFAULTKEY", tmp, FALSE);
		g_free (tmp);

		for (i = 0; i < 4; i++) {
			NMWepKeyType key_type;

			key = nm_setting_wireless_security_get_wep_key (s_wsec, i);
			if (key) {
				char *ascii_key = NULL;

				/* Passphrase needs a different ifcfg key since with WEP, there
				 * are some passphrases that are indistinguishable from WEP hex
				 * keys.
				 */
				key_type = nm_setting_wireless_security_get_wep_key_type (s_wsec);
				if (key_type == NM_WEP_KEY_TYPE_PASSPHRASE)
					tmp = g_strdup_printf ("KEY_PASSPHRASE%d", i + 1);
				else {
					tmp = g_strdup_printf ("KEY%d", i + 1);

					/* Add 's:' prefix for ASCII keys */
					if (strlen (key) == 5 || strlen (key) == 13) {
						ascii_key = g_strdup_printf ("s:%s", key);
						key = ascii_key;
					}
				}

				set_secret (ifcfg, tmp, key, FALSE);
				g_free (tmp);
				g_free (ascii_key);
			}
		}
	}

	/* WPA protos */
	svSetValue (ifcfg, "WPA_ALLOW_WPA", NULL, FALSE);
	svSetValue (ifcfg, "WPA_ALLOW_WPA2", NULL, FALSE);
	num = nm_setting_wireless_security_get_num_protos (s_wsec);
	for (i = 0; i < num; i++) {
		proto = nm_setting_wireless_security_get_proto (s_wsec, i);
		if (proto && !strcmp (proto, "wpa"))
			svSetValue (ifcfg, "WPA_ALLOW_WPA", "yes", FALSE);
		else if (proto && !strcmp (proto, "rsn"))
			svSetValue (ifcfg, "WPA_ALLOW_WPA2", "yes", FALSE);
	}

	/* WPA Pairwise ciphers */
	svSetValue (ifcfg, "CIPHER_PAIRWISE", NULL, FALSE);
	str = g_string_new (NULL);
	num = nm_setting_wireless_security_get_num_pairwise (s_wsec);
	for (i = 0; i < num; i++) {
		if (i > 0)
			g_string_append_c (str, ' ');
		cipher = nm_setting_wireless_security_get_pairwise (s_wsec, i);
		tmp = g_ascii_strup (cipher, -1);
		g_string_append (str, tmp);
		g_free (tmp);
	}
	if (strlen (str->str))
		svSetValue (ifcfg, "CIPHER_PAIRWISE", str->str, FALSE);
	g_string_free (str, TRUE);

	/* WPA Group ciphers */
	svSetValue (ifcfg, "CIPHER_GROUP", NULL, FALSE);
	str = g_string_new (NULL);
	num = nm_setting_wireless_security_get_num_groups (s_wsec);
	for (i = 0; i < num; i++) {
		if (i > 0)
			g_string_append_c (str, ' ');
		cipher = nm_setting_wireless_security_get_group (s_wsec, i);
		tmp = g_ascii_strup (cipher, -1);
		g_string_append (str, tmp);
		g_free (tmp);
	}
	if (strlen (str->str))
		svSetValue (ifcfg, "CIPHER_GROUP", str->str, FALSE);
	g_string_free (str, TRUE);

	/* WPA Passphrase */
	if (wpa) {
		GString *quoted = NULL;

		psk = nm_setting_wireless_security_get_psk (s_wsec);
		if (psk && (strlen (psk) != 64)) {
			/* Quote the PSK since it's a passphrase */
			quoted = g_string_sized_new (strlen (psk) + 2); /* 2 for quotes */
			g_string_append_c (quoted, '"');
			g_string_append (quoted, psk);
			g_string_append_c (quoted, '"');
		}
		set_secret (ifcfg, "WPA_PSK", quoted ? quoted->str : psk, TRUE);
		if (quoted)
			g_string_free (quoted, TRUE);
	} else
		set_secret (ifcfg, "WPA_PSK", NULL, FALSE);

	return TRUE;
}

static gboolean
write_wireless_setting (NMConnection *connection,
                        shvarFile *ifcfg,
                        gboolean *no_8021x,
                        GError **error)
{
	NMSettingWireless *s_wireless;
	char *tmp, *tmp2;
	const GByteArray *ssid, *device_mac, *cloned_mac, *bssid;
	const char *mode;
	char buf[33];
	guint32 mtu, chan, i;
	gboolean adhoc = FALSE, hex_ssid = FALSE;

	s_wireless = (NMSettingWireless *) nm_connection_get_setting (connection, NM_TYPE_SETTING_WIRELESS);
	if (!s_wireless) {
		g_set_error (error, ifcfg_plugin_error_quark (), 0,
		             "Missing '%s' setting", NM_SETTING_WIRELESS_SETTING_NAME);
		return FALSE;
	}

	svSetValue (ifcfg, "HWADDR", NULL, FALSE);
	device_mac = nm_setting_wireless_get_mac_address (s_wireless);
	if (device_mac) {
		tmp = g_strdup_printf ("%02X:%02X:%02X:%02X:%02X:%02X",
		                       device_mac->data[0], device_mac->data[1], device_mac->data[2],
		                       device_mac->data[3], device_mac->data[4], device_mac->data[5]);
		svSetValue (ifcfg, "HWADDR", tmp, FALSE);
		g_free (tmp);
	}

	svSetValue (ifcfg, "MACADDR", NULL, FALSE);
	cloned_mac = nm_setting_wireless_get_cloned_mac_address (s_wireless);
	if (cloned_mac) {
		tmp = g_strdup_printf ("%02X:%02X:%02X:%02X:%02X:%02X",
		                       cloned_mac->data[0], cloned_mac->data[1], cloned_mac->data[2],
		                       cloned_mac->data[3], cloned_mac->data[4], cloned_mac->data[5]);
		svSetValue (ifcfg, "MACADDR", tmp, FALSE);
		g_free (tmp);
	}

	svSetValue (ifcfg, "MTU", NULL, FALSE);
	mtu = nm_setting_wireless_get_mtu (s_wireless);
	if (mtu) {
		tmp = g_strdup_printf ("%u", mtu);
		svSetValue (ifcfg, "MTU", tmp, FALSE);
		g_free (tmp);
	}

	ssid = nm_setting_wireless_get_ssid (s_wireless);
	if (!ssid) {
		g_set_error (error, ifcfg_plugin_error_quark (), 0,
		             "Missing SSID in '%s' setting", NM_SETTING_WIRELESS_SETTING_NAME);
		return FALSE;
	}
	if (!ssid->len || ssid->len > 32) {
		g_set_error (error, ifcfg_plugin_error_quark (), 0,
		             "Invalid SSID in '%s' setting", NM_SETTING_WIRELESS_SETTING_NAME);
		return FALSE;
	}

	/* If the SSID contains any non-printable characters, we need to use the
	 * hex notation of the SSID instead.
	 */
	for (i = 0; i < ssid->len; i++) {
		if (!isprint (ssid->data[i])) {
			hex_ssid = TRUE;
			break;
		}
	}

	if (hex_ssid) {
		GString *str;

		/* Hex SSIDs don't get quoted */
		str = g_string_sized_new (ssid->len * 2 + 3);
		g_string_append (str, "0x");
		for (i = 0; i < ssid->len; i++)
			g_string_append_printf (str, "%02X", ssid->data[i]);
		svSetValue (ifcfg, "ESSID", str->str, TRUE);
		g_string_free (str, TRUE);
	} else {
		/* Printable SSIDs always get quoted */
		memset (buf, 0, sizeof (buf));
		memcpy (buf, ssid->data, ssid->len);
		tmp = svEscape (buf);

		/* svEscape will usually quote the string, but just for consistency,
		 * if svEscape doesn't quote the ESSID, we quote it ourselves.
		 */
		if (tmp[0] != '"' && tmp[strlen (tmp) - 1] != '"') {
			tmp2 = g_strdup_printf ("\"%s\"", tmp);
			svSetValue (ifcfg, "ESSID", tmp2, TRUE);
			g_free (tmp2);
		} else
			svSetValue (ifcfg, "ESSID", tmp, TRUE);
		g_free (tmp);
	}

	mode = nm_setting_wireless_get_mode (s_wireless);
	if (!mode || !strcmp (mode, "infrastructure")) {
		svSetValue (ifcfg, "MODE", "Managed", FALSE);
	} else if (!strcmp (mode, "adhoc")) {
		svSetValue (ifcfg, "MODE", "Ad-Hoc", FALSE);
		adhoc = TRUE;
	} else {
		g_set_error (error, ifcfg_plugin_error_quark (), 0,
		             "Invalid mode '%s' in '%s' setting",
		             mode, NM_SETTING_WIRELESS_SETTING_NAME);
		return FALSE;
	}

	svSetValue (ifcfg, "CHANNEL", NULL, FALSE);
	chan = nm_setting_wireless_get_channel (s_wireless);
	if (chan) {
		tmp = g_strdup_printf ("%u", chan);
		svSetValue (ifcfg, "CHANNEL", tmp, FALSE);
		g_free (tmp);
	}

	svSetValue (ifcfg, "BSSID", NULL, FALSE);
	bssid = nm_setting_wireless_get_bssid (s_wireless);
	if (bssid) {
		tmp = g_strdup_printf ("%02X:%02X:%02X:%02X:%02X:%02X",
		                       bssid->data[0], bssid->data[1], bssid->data[2],
		                       bssid->data[3], bssid->data[4], bssid->data[5]);
		svSetValue (ifcfg, "BSSID", tmp, FALSE);
		g_free (tmp);
	}

	if (nm_setting_wireless_get_security (s_wireless)) {
		if (!write_wireless_security_setting (connection, ifcfg, adhoc, no_8021x, error))
			return FALSE;
	}

	svSetValue (ifcfg, "TYPE", TYPE_WIRELESS, FALSE);

	return TRUE;
}

static gboolean
write_wired_setting (NMConnection *connection, shvarFile *ifcfg, GError **error)
{
	NMSettingWired *s_wired;
	const GByteArray *device_mac, *cloned_mac;
	char *tmp;
	guint32 mtu;
	const GPtrArray *s390_subchannels;

	s_wired = (NMSettingWired *) nm_connection_get_setting (connection, NM_TYPE_SETTING_WIRED);
	if (!s_wired) {
		g_set_error (error, ifcfg_plugin_error_quark (), 0,
		             "Missing '%s' setting", NM_SETTING_WIRED_SETTING_NAME);
		return FALSE;
	}

<<<<<<< HEAD
	svSetValue (ifcfg, "HWADDR", NULL, FALSE);
	mac = nm_setting_wired_get_mac_address (s_wired);
	if (mac) {
=======
	device_mac = nm_setting_wired_get_mac_address (s_wired);
	if (device_mac) {
>>>>>>> 91ab673b
		tmp = g_strdup_printf ("%02X:%02X:%02X:%02X:%02X:%02X",
		                       device_mac->data[0], device_mac->data[1], device_mac->data[2],
		                       device_mac->data[3], device_mac->data[4], device_mac->data[5]);
		svSetValue (ifcfg, "HWADDR", tmp, FALSE);
		g_free (tmp);
	}

	cloned_mac = nm_setting_wired_get_cloned_mac_address (s_wired);
	if (cloned_mac) {
		tmp = g_strdup_printf ("%02X:%02X:%02X:%02X:%02X:%02X",
		                       cloned_mac->data[0], cloned_mac->data[1], cloned_mac->data[2],
		                       cloned_mac->data[3], cloned_mac->data[4], cloned_mac->data[5]);
		svSetValue (ifcfg, "MACADDR", tmp, FALSE);
		g_free (tmp);
	}

	svSetValue (ifcfg, "MTU", NULL, FALSE);
	mtu = nm_setting_wired_get_mtu (s_wired);
	if (mtu) {
		tmp = g_strdup_printf ("%u", mtu);
		svSetValue (ifcfg, "MTU", tmp, FALSE);
		g_free (tmp);
	}

	svSetValue (ifcfg, "SUBCHANNELS", NULL, FALSE);
	s390_subchannels = nm_setting_wired_get_s390_subchannels (s_wired);
	if (s390_subchannels) {
	    if (s390_subchannels->len == 2) {
			tmp = g_strdup_printf ("%s,%s",
				                   (const char *) g_ptr_array_index (s390_subchannels, 0),
				                   (const char *) g_ptr_array_index (s390_subchannels, 1));
	    } else if (s390_subchannels->len == 3) {
			tmp = g_strdup_printf ("%s,%s,%s",
				                   (const char *) g_ptr_array_index (s390_subchannels, 0),
				                   (const char *) g_ptr_array_index (s390_subchannels, 1),
				                   (const char *) g_ptr_array_index (s390_subchannels, 2));
		}
		svSetValue (ifcfg, "SUBCHANNELS", tmp, FALSE);
		g_free (tmp);
	}

	svSetValue (ifcfg, "TYPE", TYPE_ETHERNET, FALSE);

	return TRUE;
}

static void
write_connection_setting (NMSettingConnection *s_con, shvarFile *ifcfg)
{
	char *tmp;

	svSetValue (ifcfg, "NAME", nm_setting_connection_get_id (s_con), FALSE);
	svSetValue (ifcfg, "UUID", nm_setting_connection_get_uuid (s_con), FALSE);
	svSetValue (ifcfg, "ONBOOT",
	            nm_setting_connection_get_autoconnect (s_con) ? "yes" : "no",
	            FALSE);

	svSetValue (ifcfg, "LAST_CONNECT", NULL, FALSE);
	if (nm_setting_connection_get_timestamp (s_con)) {
		tmp = g_strdup_printf ("%" G_GUINT64_FORMAT, nm_setting_connection_get_timestamp (s_con));
		svSetValue (ifcfg, "LAST_CONNECT", tmp, FALSE);
		g_free (tmp);
	}
}

static gboolean
write_route_file_legacy (const char *filename, NMSettingIP4Config *s_ip4, GError **error)
{
	char dest[INET_ADDRSTRLEN];
	char next_hop[INET_ADDRSTRLEN];
	char **route_items;
	char *route_contents;
	NMIP4Route *route;
	guint32 ip, prefix, metric;
	guint32 i, num;
	gboolean success = FALSE;

	g_return_val_if_fail (filename != NULL, FALSE);
	g_return_val_if_fail (s_ip4 != NULL, FALSE);
	g_return_val_if_fail (error != NULL, FALSE);
	g_return_val_if_fail (*error == NULL, FALSE);

	num = nm_setting_ip4_config_get_num_routes (s_ip4);
	if (num == 0) {
		unlink (filename);
		return TRUE;
	}

	route_items = g_malloc0 (sizeof (char*) * (num + 1));
	for (i = 0; i < num; i++) {
		route = nm_setting_ip4_config_get_route (s_ip4, i);

		memset (dest, 0, sizeof (dest));
		ip = nm_ip4_route_get_dest (route);
		inet_ntop (AF_INET, (const void *) &ip, &dest[0], sizeof (dest));

		prefix = nm_ip4_route_get_prefix (route);

		memset (next_hop, 0, sizeof (next_hop));
		ip = nm_ip4_route_get_next_hop (route);
		inet_ntop (AF_INET, (const void *) &ip, &next_hop[0], sizeof (next_hop));

		metric = nm_ip4_route_get_metric (route);

		route_items[i] = g_strdup_printf ("%s/%u via %s metric %u\n", dest, prefix, next_hop, metric);
	}
	route_items[num] = NULL;
	route_contents = g_strjoinv (NULL, route_items);
	g_strfreev (route_items);

	if (!g_file_set_contents (filename, route_contents, -1, NULL)) {
		g_set_error (error, ifcfg_plugin_error_quark (), 0,
		             "Writing route file '%s' failed", filename);
		goto error;
	}

	success = TRUE;

error:
	g_free (route_contents);

	return success;
}

static gboolean
write_ip4_setting (NMConnection *connection, shvarFile *ifcfg, GError **error)
{
	NMSettingIP4Config *s_ip4;
	const char *value;
	char *addr_key, *prefix_key, *netmask_key, *gw_key, *metric_key, *tmp;
	char *route_path = NULL;
	guint32 i, num;
	GString *searches;
	gboolean success = FALSE;
	const char *method = NULL;

	s_ip4 = (NMSettingIP4Config *) nm_connection_get_setting (connection, NM_TYPE_SETTING_IP4_CONFIG);
	if (s_ip4)
		method = nm_setting_ip4_config_get_method (s_ip4);

	/* Missing IP4 setting is assumed to be DHCP */
	if (!method)
		method = NM_SETTING_IP4_CONFIG_METHOD_AUTO;

	if (!strcmp (method, NM_SETTING_IP4_CONFIG_METHOD_DISABLED)) {
		int result;

		/* IPv4 disabled, clear IPv4 related parameters */
		svSetValue (ifcfg, "BOOTPROTO", NULL, FALSE);
		for (i = 0; i < 254; i++) {
			if (i == 0) {
				addr_key = g_strdup ("IPADDR");
				prefix_key = g_strdup ("PREFIX");
				gw_key = g_strdup ("GATEWAY");
			} else {
				addr_key = g_strdup_printf ("IPADDR%d", i + 1);
				prefix_key = g_strdup_printf ("PREFIX%d", i + 1);
				gw_key = g_strdup_printf ("GATEWAY%d", i + 1);
			}

			svSetValue (ifcfg, addr_key, NULL, FALSE);
			svSetValue (ifcfg, prefix_key, NULL, FALSE);
			svSetValue (ifcfg, gw_key, NULL, FALSE);
		}

		route_path = utils_get_route_path (ifcfg->fileName);
		result = unlink (route_path);
		g_free (route_path);
		return TRUE;
	}

	value = nm_setting_ip4_config_get_method (s_ip4);
	g_assert (value);
	if (!strcmp (value, NM_SETTING_IP4_CONFIG_METHOD_AUTO))
		svSetValue (ifcfg, "BOOTPROTO", "dhcp", FALSE);
	else if (!strcmp (value, NM_SETTING_IP4_CONFIG_METHOD_MANUAL))
		svSetValue (ifcfg, "BOOTPROTO", "none", FALSE);
	else if (!strcmp (value, NM_SETTING_IP4_CONFIG_METHOD_LINK_LOCAL))
		svSetValue (ifcfg, "BOOTPROTO", "autoip", FALSE);
	else if (!strcmp (value, NM_SETTING_IP4_CONFIG_METHOD_SHARED))
		svSetValue (ifcfg, "BOOTPROTO", "shared", FALSE);

	num = nm_setting_ip4_config_get_num_addresses (s_ip4);
	for (i = 0; i < 254; i++) {
		char buf[INET_ADDRSTRLEN + 1];
		NMIP4Address *addr;
		guint32 ip;

		if (i == 0) {
			addr_key = g_strdup ("IPADDR");
			prefix_key = g_strdup ("PREFIX");
			gw_key = g_strdup ("GATEWAY");
		} else {
			addr_key = g_strdup_printf ("IPADDR%d", i + 1);
			prefix_key = g_strdup_printf ("PREFIX%d", i + 1);
			gw_key = g_strdup_printf ("GATEWAY%d", i + 1);
		}

		if (i >= num) {
			svSetValue (ifcfg, addr_key, NULL, FALSE);
			svSetValue (ifcfg, prefix_key, NULL, FALSE);
			svSetValue (ifcfg, gw_key, NULL, FALSE);
		} else {
			addr = nm_setting_ip4_config_get_address (s_ip4, i);

			memset (buf, 0, sizeof (buf));
			ip = nm_ip4_address_get_address (addr);
			inet_ntop (AF_INET, (const void *) &ip, &buf[0], sizeof (buf));
			svSetValue (ifcfg, addr_key, &buf[0], FALSE);

			tmp = g_strdup_printf ("%u", nm_ip4_address_get_prefix (addr));
			svSetValue (ifcfg, prefix_key, tmp, FALSE);
			g_free (tmp);

			if (nm_ip4_address_get_gateway (addr)) {
				memset (buf, 0, sizeof (buf));
				ip = nm_ip4_address_get_gateway (addr);
				inet_ntop (AF_INET, (const void *) &ip, &buf[0], sizeof (buf));
				svSetValue (ifcfg, gw_key, &buf[0], FALSE);
			} else
				svSetValue (ifcfg, gw_key, NULL, FALSE);
		}

		g_free (addr_key);
		g_free (prefix_key);
		g_free (gw_key);
	}

	num = nm_setting_ip4_config_get_num_dns (s_ip4);
	for (i = 0; i < 254; i++) {
		char buf[INET_ADDRSTRLEN + 1];
		guint32 ip;

		addr_key = g_strdup_printf ("DNS%d", i + 1);

		if (i >= num)
			svSetValue (ifcfg, addr_key, NULL, FALSE);
		else {
			ip = nm_setting_ip4_config_get_dns (s_ip4, i);

			memset (buf, 0, sizeof (buf));
			inet_ntop (AF_INET, (const void *) &ip, &buf[0], sizeof (buf));
			svSetValue (ifcfg, addr_key, &buf[0], FALSE);
		}
		g_free (addr_key);
	}

	num = nm_setting_ip4_config_get_num_dns_searches (s_ip4);
	if (num > 0) {
		searches = g_string_new (NULL);
		for (i = 0; i < num; i++) {
			if (i > 0)
				g_string_append_c (searches, ' ');
			g_string_append (searches, nm_setting_ip4_config_get_dns_search (s_ip4, i));
		}
		svSetValue (ifcfg, "DOMAIN", searches->str, FALSE);
		g_string_free (searches, TRUE);
	} else
		svSetValue (ifcfg, "DOMAIN", NULL, FALSE);

	/* DEFROUTE; remember that it has the opposite meaning from never-default */
	svSetValue (ifcfg, "DEFROUTE",
	            nm_setting_ip4_config_get_never_default (s_ip4) ? "no" : "yes",
	            FALSE);

	svSetValue (ifcfg, "PEERDNS", NULL, FALSE);
	svSetValue (ifcfg, "PEERROUTES", NULL, FALSE);
	svSetValue (ifcfg, "DHCP_HOSTNAME", NULL, FALSE);
	svSetValue (ifcfg, "DHCP_CLIENT_ID", NULL, FALSE);
	if (!strcmp (value, NM_SETTING_IP4_CONFIG_METHOD_AUTO)) {
		svSetValue (ifcfg, "PEERDNS",
		            nm_setting_ip4_config_get_ignore_auto_dns (s_ip4) ? "no" : "yes",
		            FALSE);

		svSetValue (ifcfg, "PEERROUTES",
		            nm_setting_ip4_config_get_ignore_auto_routes (s_ip4) ? "no" : "yes",
		            FALSE);

		value = nm_setting_ip4_config_get_dhcp_hostname (s_ip4);
		if (value)
			svSetValue (ifcfg, "DHCP_HOSTNAME", value, FALSE);

		value = nm_setting_ip4_config_get_dhcp_client_id (s_ip4);
		if (value)
			svSetValue (ifcfg, "DHCP_CLIENT_ID", value, FALSE);
	}

	svSetValue (ifcfg, "IPV4_FAILURE_FATAL",
	            nm_setting_ip4_config_get_may_fail (s_ip4) ? "no" : "yes",
	            FALSE);

	/* Static routes - route-<name> file */
	route_path = utils_get_route_path (ifcfg->fileName);
	if (!route_path) {
		g_set_error (error, ifcfg_plugin_error_quark (), 0,
		             "Could not get route file path for '%s'", ifcfg->fileName);
		goto out;
	}

	if (utils_has_route_file_new_syntax (route_path)) {
		shvarFile *routefile;

		g_free (route_path);
		routefile = utils_get_route_ifcfg (ifcfg->fileName, TRUE);
		if (!routefile) {
			g_set_error (error, ifcfg_plugin_error_quark (), 0,
			             "Could not create route file '%s'", routefile->fileName);
			goto out;
		}

		num = nm_setting_ip4_config_get_num_routes (s_ip4);
		for (i = 0; i < 256; i++) {
			char buf[INET_ADDRSTRLEN];
			NMIP4Route *route;
			guint32 ip, metric;

			addr_key = g_strdup_printf ("ADDRESS%d", i);
			netmask_key = g_strdup_printf ("NETMASK%d", i);
			gw_key = g_strdup_printf ("GATEWAY%d", i);
			metric_key = g_strdup_printf ("METRIC%d", i);

			if (i >= num) {
				svSetValue (routefile, addr_key, NULL, FALSE);
				svSetValue (routefile, netmask_key, NULL, FALSE);
				svSetValue (routefile, gw_key, NULL, FALSE);
				svSetValue (routefile, metric_key, NULL, FALSE);
			} else {
				route = nm_setting_ip4_config_get_route (s_ip4, i);

				memset (buf, 0, sizeof (buf));
				ip = nm_ip4_route_get_dest (route);
				inet_ntop (AF_INET, (const void *) &ip, &buf[0], sizeof (buf));
				svSetValue (routefile, addr_key, &buf[0], FALSE);

				memset (buf, 0, sizeof (buf));
				ip = nm_utils_ip4_prefix_to_netmask (nm_ip4_route_get_prefix (route));
				inet_ntop (AF_INET, (const void *) &ip, &buf[0], sizeof (buf));
				svSetValue (routefile, netmask_key, &buf[0], FALSE);

				memset (buf, 0, sizeof (buf));
				ip = nm_ip4_route_get_next_hop (route);
				inet_ntop (AF_INET, (const void *) &ip, &buf[0], sizeof (buf));
				svSetValue (routefile, gw_key, &buf[0], FALSE);

				memset (buf, 0, sizeof (buf));
				metric = nm_ip4_route_get_metric (route);
				if (metric == 0)
					svSetValue (routefile, metric_key, NULL, FALSE);
				else {
					tmp = g_strdup_printf ("%u", metric);
					svSetValue (routefile, metric_key, tmp, FALSE);
					g_free (tmp);
				}
			}

			g_free (addr_key);
			g_free (netmask_key);
			g_free (gw_key);
			g_free (metric_key);
		}
		if (svWriteFile (routefile, 0644)) {
			g_set_error (error, ifcfg_plugin_error_quark (), 0,
			             "Could not update route file '%s'", routefile->fileName);
			svCloseFile (routefile);
			goto out;
		}
		svCloseFile (routefile);
	} else {
		write_route_file_legacy (route_path, s_ip4, error);
		g_free (route_path);
		if (error && *error)
			goto out;
	}

	success = TRUE;

out:
	return success;
}

static gboolean
write_route6_file (const char *filename, NMSettingIP6Config *s_ip6, GError **error)
{
	char dest[INET6_ADDRSTRLEN];
	char next_hop[INET6_ADDRSTRLEN];
	char **route_items;
	char *route_contents;
	NMIP6Route *route;
	const struct in6_addr *ip;
	guint32 prefix, metric;
	guint32 i, num;
	gboolean success = FALSE;

	g_return_val_if_fail (filename != NULL, FALSE);
	g_return_val_if_fail (s_ip6 != NULL, FALSE);
	g_return_val_if_fail (error != NULL, FALSE);
	g_return_val_if_fail (*error == NULL, FALSE);

	num = nm_setting_ip6_config_get_num_routes (s_ip6);
	if (num == 0) {
		unlink (filename);
		return TRUE;
	}

	route_items = g_malloc0 (sizeof (char*) * (num + 1));
	for (i = 0; i < num; i++) {
		route = nm_setting_ip6_config_get_route (s_ip6, i);

		memset (dest, 0, sizeof (dest));
		ip = nm_ip6_route_get_dest (route);
		inet_ntop (AF_INET6, (const void *) ip, &dest[0], sizeof (dest));

		prefix = nm_ip6_route_get_prefix (route);

		memset (next_hop, 0, sizeof (next_hop));
		ip = nm_ip6_route_get_next_hop (route);
		inet_ntop (AF_INET6, (const void *) ip, &next_hop[0], sizeof (next_hop));

		metric = nm_ip6_route_get_metric (route);

		route_items[i] = g_strdup_printf ("%s/%u via %s metric %u\n", dest, prefix, next_hop, metric);
	}
	route_items[num] = NULL;
	route_contents = g_strjoinv (NULL, route_items);
	g_strfreev (route_items);

	if (!g_file_set_contents (filename, route_contents, -1, NULL)) {
		g_set_error (error, ifcfg_plugin_error_quark (), 0,
		             "Writing route6 file '%s' failed", filename);
		goto error;
	}

	success = TRUE;

error:
	g_free (route_contents);
	return success;
}

static gboolean
write_ip6_setting (NMConnection *connection, shvarFile *ifcfg, GError **error)
{
	NMSettingIP6Config *s_ip6;
	NMSettingIP4Config *s_ip4;
	const char *value;
	char *addr_key, *prefix;
	guint32 i, num, num4;
	GString *searches;
	char buf[INET6_ADDRSTRLEN];
	NMIP6Address *addr;
	const struct in6_addr *ip;
	GString *ip_str1, *ip_str2, *ip_ptr;
	char *route6_path;

	s_ip6 = (NMSettingIP6Config *) nm_connection_get_setting (connection, NM_TYPE_SETTING_IP6_CONFIG);
	if (!s_ip6) {
		g_set_error (error, ifcfg_plugin_error_quark (), 0,
		             "Missing '%s' setting", NM_SETTING_IP6_CONFIG_SETTING_NAME);
		return FALSE;
	}

	value = nm_setting_ip6_config_get_method (s_ip6);
	g_assert (value);
	if (!strcmp (value, NM_SETTING_IP6_CONFIG_METHOD_IGNORE)) {
		svSetValue (ifcfg, "IPV6INIT", "no", FALSE);
		svSetValue (ifcfg, "DHCPV6C", NULL, FALSE);
		return TRUE;
	} else if (!strcmp (value, NM_SETTING_IP6_CONFIG_METHOD_AUTO)) {
		svSetValue (ifcfg, "IPV6INIT", "yes", FALSE);
		svSetValue (ifcfg, "IPV6_AUTOCONF", "yes", FALSE);
		svSetValue (ifcfg, "DHCPV6C", NULL, FALSE);
	} else if (!strcmp (value, NM_SETTING_IP6_CONFIG_METHOD_MANUAL)) {
		svSetValue (ifcfg, "IPV6INIT", "yes", FALSE);
		svSetValue (ifcfg, "IPV6_AUTOCONF", "no", FALSE);
		svSetValue (ifcfg, "DHCPV6C", NULL, FALSE);
	} else if (!strcmp (value, NM_SETTING_IP6_CONFIG_METHOD_LINK_LOCAL)) {
		svSetValue (ifcfg, "IPV6INIT", "yes", FALSE);
		svSetValue (ifcfg, "IPV6_AUTOCONF", "no", FALSE);
		svSetValue (ifcfg, "DHCPV6C", NULL, FALSE);
	} else if (!strcmp (value, NM_SETTING_IP6_CONFIG_METHOD_SHARED)) {
		svSetValue (ifcfg, "IPV6INIT", "yes", FALSE);
		svSetValue (ifcfg, "DHCPV6C", NULL, FALSE);
		/* TODO */
	}

	if (!strcmp (value, NM_SETTING_IP6_CONFIG_METHOD_MANUAL)) {
		/* Write out IP addresses */
		num = nm_setting_ip6_config_get_num_addresses (s_ip6);

		ip_str1 = g_string_new (NULL);
		ip_str2 = g_string_new (NULL);
		for (i = 0; i < num; i++) {
			if (i == 0)
				ip_ptr = ip_str1;
			else
				ip_ptr = ip_str2;

			addr = nm_setting_ip6_config_get_address (s_ip6, i);
			ip = nm_ip6_address_get_address (addr);
			prefix = g_strdup_printf ("%u", nm_ip6_address_get_prefix (addr));
			memset (buf, 0, sizeof (buf));
			inet_ntop (AF_INET6, (const void *) ip, buf, sizeof (buf));
			if (i > 1)
				g_string_append_c (ip_ptr, ' ');  /* separate addresses in IPV6ADDR_SECONDARIES */
			g_string_append (ip_ptr, buf);
			g_string_append_c (ip_ptr, '/');
			g_string_append (ip_ptr, prefix);
			g_free (prefix);
		}

		svSetValue (ifcfg, "IPV6ADDR", ip_str1->str, FALSE);
		svSetValue (ifcfg, "IPV6ADDR_SECONDARIES", ip_str2->str, FALSE);
		g_string_free (ip_str1, TRUE);
		g_string_free (ip_str2, TRUE);
	} else {
		svSetValue (ifcfg, "IPV6ADDR", NULL, FALSE);
		svSetValue (ifcfg, "IPV6ADDR_SECONDARIES", NULL, FALSE);
	}

	/* Write out DNS - 'DNS' key is used both for IPv4 and IPv6 */
	s_ip4 = (NMSettingIP4Config *) nm_connection_get_setting (connection, NM_TYPE_SETTING_IP4_CONFIG);
	num4 = s_ip4 ? nm_setting_ip4_config_get_num_dns (s_ip4) : 0; /* from where to start with IPv6 entries */
	num = nm_setting_ip6_config_get_num_dns (s_ip6);
	for (i = 0; i < 254; i++) {
		addr_key = g_strdup_printf ("DNS%d", i + num4 + 1);

		if (i >= num)
			svSetValue (ifcfg, addr_key, NULL, FALSE);
		else {
			ip = nm_setting_ip6_config_get_dns (s_ip6, i);

			memset (buf, 0, sizeof (buf));
			inet_ntop (AF_INET6, (const void *) ip, buf, sizeof (buf));
			svSetValue (ifcfg, addr_key, buf, FALSE);
		}
		g_free (addr_key);
	}

	/* Write out DNS domains - 'DOMAIN' key is shared for both IPv4 and IPv6 domains */
	num = nm_setting_ip6_config_get_num_dns_searches (s_ip6);
	if (num > 0) {
		char *ip4_domains;
		ip4_domains = svGetValue (ifcfg, "DOMAIN", FALSE);
		searches = g_string_new (ip4_domains);
		for (i = 0; i < num; i++) {
			if (searches->len > 0)
				g_string_append_c (searches, ' ');
			g_string_append (searches, nm_setting_ip6_config_get_dns_search (s_ip6, i));
		}
		svSetValue (ifcfg, "DOMAIN", searches->str, FALSE);
		g_string_free (searches, TRUE);
		g_free (ip4_domains);
	}

	/* handle IPV6_DEFROUTE */
	/* IPV6_DEFROUTE has the opposite meaning from 'never-default' */
	if (nm_setting_ip6_config_get_never_default(s_ip6))
		svSetValue (ifcfg, "IPV6_DEFROUTE", "no", FALSE);
	else
		svSetValue (ifcfg, "IPV6_DEFROUTE", "yes", FALSE);

	svSetValue (ifcfg, "IPV6_PEERDNS", NULL, FALSE);
	svSetValue (ifcfg, "IPV6_PEERROUTES", NULL, FALSE);
	if (!strcmp (value, NM_SETTING_IP6_CONFIG_METHOD_AUTO)) {
		svSetValue (ifcfg, "IPV6_PEERDNS",
		            nm_setting_ip6_config_get_ignore_auto_dns (s_ip6) ? "no" : "yes",
		            FALSE);

		svSetValue (ifcfg, "IPV6_PEERROUTES",
		            nm_setting_ip6_config_get_ignore_auto_routes (s_ip6) ? "no" : "yes",
		            FALSE);
	}

	svSetValue (ifcfg, "IPV6_FAILURE_FATAL",
	            nm_setting_ip6_config_get_may_fail (s_ip6) ? "no" : "yes",
	            FALSE);

	/* Static routes go to route6-<dev> file */
	route6_path = utils_get_route6_path (ifcfg->fileName);
	if (!route6_path) {
		g_set_error (error, ifcfg_plugin_error_quark (), 0,
		             "Could not get route6 file path for '%s'", ifcfg->fileName);
		goto error;
	}
	write_route6_file (route6_path, s_ip6, error);
	g_free (route6_path);
	if (error && *error)
		goto error;

	return TRUE;

error:
	return FALSE;
}

static char *
escape_id (const char *id)
{
	char *escaped = g_strdup (id);
	char *p = escaped;

	/* Escape random stuff */
	while (*p) {
		if (*p == ' ')
			*p = '_';
		else if (*p == '/')
			*p = '-';
		else if (*p == '\\')
			*p = '-';
		p++;
	}

	return escaped;
}

static gboolean
write_connection (NMConnection *connection,
                  const char *ifcfg_dir,
                  const char *filename,
                  const char *keyfile,
                  char **out_filename,
                  GError **error)
{
	NMSettingConnection *s_con;
	NMSettingIP6Config *s_ip6;
	gboolean success = FALSE;
	shvarFile *ifcfg = NULL;
	char *ifcfg_name = NULL;
	const char *type;
	gboolean no_8021x = FALSE;
	gboolean wired = FALSE;

	s_con = NM_SETTING_CONNECTION (nm_connection_get_setting (connection, NM_TYPE_SETTING_CONNECTION));
	if (!s_con) {
		g_set_error (error, ifcfg_plugin_error_quark (), 0,
		             "Missing '%s' setting", NM_SETTING_CONNECTION_SETTING_NAME);
		return FALSE;
	}

	if (filename) {
		/* For existing connections, 'filename' should be full path to ifcfg file */
		ifcfg = svNewFile (filename);
		ifcfg_name = g_strdup (filename);
	} else {
		char *escaped;

		escaped = escape_id (nm_setting_connection_get_id (s_con));
		ifcfg_name = g_strdup_printf ("%s/ifcfg-%s", ifcfg_dir, escaped);
		ifcfg = svCreateFile (ifcfg_name);
		g_free (escaped);
	}

	if (!ifcfg) {
		g_set_error (error, ifcfg_plugin_error_quark (), 0,
		             "Failed to open/create ifcfg file '%s'", ifcfg_name);
		goto out;
	}

	type = nm_setting_connection_get_connection_type (s_con);
	if (!type) {
		g_set_error (error, ifcfg_plugin_error_quark (), 0,
		             "Missing connection type!");
		goto out;
	}

	if (!strcmp (type, NM_SETTING_WIRED_SETTING_NAME)) {
		// FIXME: can't write PPPoE at this time
		if (nm_connection_get_setting (connection, NM_TYPE_SETTING_PPPOE)) {
			g_set_error (error, ifcfg_plugin_error_quark (), 0,
			             "Can't write connection type '%s'",
			             NM_SETTING_PPPOE_SETTING_NAME);
			goto out;
		}

		if (!write_wired_setting (connection, ifcfg, error))
			goto out;
		wired = TRUE;
	} else if (!strcmp (type, NM_SETTING_WIRELESS_SETTING_NAME)) {
		if (!write_wireless_setting (connection, ifcfg, &no_8021x, error))
			goto out;
	} else {
		g_set_error (error, ifcfg_plugin_error_quark (), 0,
		             "Can't write connection type '%s'", type);
		goto out;
	}

	if (!no_8021x) {
		if (!write_8021x_setting (connection, ifcfg, wired, error))
			goto out;
	}

	if (!write_ip4_setting (connection, ifcfg, error))
		goto out;

	s_ip6 = (NMSettingIP6Config *) nm_connection_get_setting (connection, NM_TYPE_SETTING_IP6_CONFIG);
	if (s_ip6) {
		if (!write_ip6_setting (connection, ifcfg, error))
			goto out;
	}

	write_connection_setting (s_con, ifcfg);

	if (svWriteFile (ifcfg, 0644)) {
		g_set_error (error, ifcfg_plugin_error_quark (), 0,
		             "Can't write connection '%s'", ifcfg->fileName);
		goto out;
	}

	/* Only return the filename if this was a newly written ifcfg */
	if (out_filename && !filename)
		*out_filename = g_strdup (ifcfg_name);

	success = TRUE;

out:
	if (ifcfg)
		svCloseFile (ifcfg);
	g_free (ifcfg_name);
	return success;
}

gboolean
writer_new_connection (NMConnection *connection,
                       const char *ifcfg_dir,
                       char **out_filename,
                       GError **error)
{
	return write_connection (connection, ifcfg_dir, NULL, NULL, out_filename, error);
}

gboolean
writer_update_connection (NMConnection *connection,
                          const char *ifcfg_dir,
                          const char *filename,
                          const char *keyfile,
                          GError **error)
{
	return write_connection (connection, ifcfg_dir, filename, keyfile, NULL, error);
}
<|MERGE_RESOLUTION|>--- conflicted
+++ resolved
@@ -852,14 +852,9 @@
 		return FALSE;
 	}
 
-<<<<<<< HEAD
 	svSetValue (ifcfg, "HWADDR", NULL, FALSE);
-	mac = nm_setting_wired_get_mac_address (s_wired);
-	if (mac) {
-=======
 	device_mac = nm_setting_wired_get_mac_address (s_wired);
 	if (device_mac) {
->>>>>>> 91ab673b
 		tmp = g_strdup_printf ("%02X:%02X:%02X:%02X:%02X:%02X",
 		                       device_mac->data[0], device_mac->data[1], device_mac->data[2],
 		                       device_mac->data[3], device_mac->data[4], device_mac->data[5]);
