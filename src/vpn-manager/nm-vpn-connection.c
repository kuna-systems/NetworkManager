/* -*- Mode: C; tab-width: 4; indent-tabs-mode: t; c-basic-offset: 4 -*- */
/* NetworkManager -- Network link manager
 *
 * This program is free software; you can redistribute it and/or modify
 * it under the terms of the GNU General Public License as published by
 * the Free Software Foundation; either version 2 of the License, or
 * (at your option) any later version.
 *
 * This program is distributed in the hope that it will be useful,
 * but WITHOUT ANY WARRANTY; without even the implied warranty of
 * MERCHANTABILITY or FITNESS FOR A PARTICULAR PURPOSE.  See the
 * GNU General Public License for more details.
 *
 * You should have received a copy of the GNU General Public License along
 * with this program; if not, write to the Free Software Foundation, Inc.,
 * 51 Franklin Street, Fifth Floor, Boston, MA 02110-1301 USA.
 *
 * Copyright (C) 2005 - 2010 Red Hat, Inc.
 * Copyright (C) 2006 - 2008 Novell, Inc.
 */

#include <glib.h>
#include <string.h>
#include <sys/socket.h>
#include <netinet/in.h>
#include <arpa/inet.h>
#include <errno.h>
#include <stdlib.h>

#include "NetworkManager.h"
#include "NetworkManagerVPN.h"
#include "nm-vpn-connection.h"
#include "nm-device-interface.h"
#include "nm-setting-connection.h"
#include "nm-setting-vpn.h"
#include "nm-setting-ip4-config.h"
#include "nm-dbus-manager.h"
#include "nm-system.h"
#include "nm-logging.h"
#include "nm-utils.h"
#include "nm-vpn-plugin-bindings.h"
#include "nm-marshal.h"
#include "nm-active-connection.h"
#include "nm-properties-changed-signal.h"
#include "nm-dbus-glib-types.h"
#include "NetworkManagerUtils.h"
#include "nm-dns-manager.h"
#include "nm-netlink-monitor.h"
#include "nm-glib-compat.h"
#include "settings/nm-settings-connection.h"
#include "compat/nm-compat-vpn-connection.h"

#include "nm-vpn-connection-glue.h"

G_DEFINE_TYPE (NMVPNConnection, nm_vpn_connection, NM_TYPE_VPN_CONNECTION_BASE)

typedef struct {
	gboolean disposed;

	NMConnection *connection;

	gboolean user_requested;
	gulong user_uid;
<<<<<<< HEAD
	NMActRequest *act_request;
	DBusGProxy *user_proxy;
=======
>>>>>>> e116ee9d
	guint32 secrets_id;
	char *username;

	NMDevice *parent_dev;
	gulong device_monitor;
	gulong device_ip4;

	NMVPNConnectionState vpn_state;
	NMVPNConnectionStateReason failure_reason;
	DBusGProxy *proxy;
	guint ipconfig_timeout;
	NMIP4Config *ip4_config;
	guint32 ip4_internal_gw;
	char *ip_iface;
	char *banner;

	struct rtnl_route *gw_route;

	NMCompatVpnConnection *compat;
} NMVPNConnectionPrivate;

#define NM_VPN_CONNECTION_GET_PRIVATE(o) (G_TYPE_INSTANCE_GET_PRIVATE ((o), NM_TYPE_VPN_CONNECTION, NMVPNConnectionPrivate))

enum {
	PROPERTIES_CHANGED,
	VPN_STATE_CHANGED,

	LAST_SIGNAL
};

static guint signals[LAST_SIGNAL] = { 0 };

enum {
	PROP_0,
	PROP_VPN_STATE,
	PROP_BANNER,

	LAST_PROP
};

static void
nm_vpn_connection_set_vpn_state (NMVPNConnection *connection,
                                 NMVPNConnectionState vpn_state,
                                 NMVPNConnectionStateReason reason)
{
	NMVPNConnectionPrivate *priv;
	NMVPNConnectionState old_vpn_state;
	char *ip_iface;

	g_return_if_fail (NM_IS_VPN_CONNECTION (connection));

	priv = NM_VPN_CONNECTION_GET_PRIVATE (connection);

	if (vpn_state == priv->vpn_state)
		return;

	old_vpn_state = priv->vpn_state;
	priv->vpn_state = vpn_state;

	/* Update active connection base class state */
	nm_vpn_connection_base_set_state (NM_VPN_CONNECTION_BASE (connection), vpn_state);

	/* Save ip_iface since when the VPN goes down it may get freed
	 * before we're done with it.
	 */
	ip_iface = g_strdup (priv->ip_iface);

	/* The connection gets destroyed by the VPN manager when it enters the
	 * disconnected/failed state, but we need to keep it around for a bit
	 * to send out signals and handle the dispatcher.  So ref it.
	 */
	g_object_ref (connection);

	g_signal_emit (connection, signals[VPN_STATE_CHANGED], 0, vpn_state, reason);
	g_object_notify (G_OBJECT (connection), NM_VPN_CONNECTION_VPN_STATE);

	/* Call dispatcher after the event gets processed internally */
	switch (vpn_state) {
	case NM_VPN_CONNECTION_STATE_ACTIVATED:
		nm_utils_call_dispatcher ("vpn-up",
		                          priv->connection,
		                          priv->parent_dev,
		                          ip_iface);
		break;
	case NM_VPN_CONNECTION_STATE_FAILED:
	case NM_VPN_CONNECTION_STATE_DISCONNECTED:
		if (old_vpn_state == NM_VPN_CONNECTION_STATE_ACTIVATED) {
			nm_utils_call_dispatcher ("vpn-down",
			                          priv->connection,
			                          priv->parent_dev,
			                          ip_iface);
		}
		break;
	default:
		break;
	}

	g_free (ip_iface);
	g_object_unref (connection);
}

static void
device_state_changed (NMDevice *device,
                      NMDeviceState new_state,
                      NMDeviceState old_state,
                      NMDeviceStateReason reason,
                      gpointer user_data)
{
	NMVPNConnection *connection = NM_VPN_CONNECTION (user_data);

	if (new_state <= NM_DEVICE_STATE_DISCONNECTED) {
		nm_vpn_connection_set_vpn_state (connection,
		                                 NM_VPN_CONNECTION_STATE_DISCONNECTED,
		                                 NM_VPN_CONNECTION_STATE_REASON_DEVICE_DISCONNECTED);
	} else if (new_state == NM_DEVICE_STATE_FAILED) {
		nm_vpn_connection_set_vpn_state (connection,
		                                 NM_VPN_CONNECTION_STATE_FAILED,
		                                 NM_VPN_CONNECTION_STATE_REASON_DEVICE_DISCONNECTED);
	}
}

static void
device_ip4_config_changed (NMDevice *device,
                           GParamSpec *pspec,
                           gpointer user_data)
{
	NMVPNConnection *vpn = NM_VPN_CONNECTION (user_data);
	NMVPNConnectionPrivate *priv = NM_VPN_CONNECTION_GET_PRIVATE (vpn);

	if (   (priv->vpn_state != NM_VPN_CONNECTION_STATE_ACTIVATED)
	    || !nm_device_get_ip4_config (device))
		return;

	if (priv->gw_route)
		rtnl_route_put (priv->gw_route);

	/* Re-add the VPN gateway route */
	priv->gw_route = nm_system_add_ip4_vpn_gateway_route (priv->parent_dev, priv->ip4_config);
}

NMVPNConnection *
nm_vpn_connection_new (NMConnection *connection,
                       NMDevice *parent_device,
                       gboolean user_requested,
                       gulong user_uid)
{
	NMVPNConnection *self;
	NMVPNConnectionPrivate *priv;
	NMDBusManager *dbus_mgr;

	g_return_val_if_fail (NM_IS_CONNECTION (connection), NULL);
	g_return_val_if_fail (NM_IS_DEVICE (parent_device), NULL);

	self = (NMVPNConnection *) g_object_new (NM_TYPE_VPN_CONNECTION, NULL);
	if (!self)
		return NULL;

	priv = NM_VPN_CONNECTION_GET_PRIVATE (self);

	priv->user_requested = user_requested;
	priv->user_uid = user_uid;
	priv->connection = g_object_ref (connection);
	priv->parent_dev = g_object_ref (parent_device);

	priv->device_monitor = g_signal_connect (parent_device, "state-changed",
									 G_CALLBACK (device_state_changed),
									 self);

	priv->device_ip4 = g_signal_connect (parent_device, "notify::" NM_DEVICE_INTERFACE_IP4_CONFIG,
	                                     G_CALLBACK (device_ip4_config_changed),
	                                     self);

	nm_vpn_connection_base_export (NM_VPN_CONNECTION_BASE (self), connection);

	dbus_mgr = nm_dbus_manager_get ();
	priv->compat = nm_compat_vpn_connection_new (self, nm_dbus_manager_get_connection (dbus_mgr));
	g_object_unref (dbus_mgr);

	return self;
}

static const char *
nm_vpn_connection_get_service (NMVPNConnection *connection)
{
	NMVPNConnectionPrivate *priv = NM_VPN_CONNECTION_GET_PRIVATE (connection);
	NMSettingVPN *setting;

	setting = (NMSettingVPN *) nm_connection_get_setting (priv->connection, NM_TYPE_SETTING_VPN);
	return nm_setting_vpn_get_service_type (setting);
}

static void
plugin_failed (DBusGProxy *proxy,
			   NMVPNPluginFailure plugin_failure,
			   gpointer user_data)
{
	NMVPNConnectionPrivate *priv = NM_VPN_CONNECTION_GET_PRIVATE (user_data);

	nm_log_warn (LOGD_VPN, "VPN plugin failed: %d", plugin_failure);

	switch (plugin_failure) {
	case NM_VPN_PLUGIN_FAILURE_LOGIN_FAILED:
		priv->failure_reason = NM_VPN_CONNECTION_STATE_REASON_LOGIN_FAILED;
		break;
	case NM_VPN_PLUGIN_FAILURE_BAD_IP_CONFIG:
		priv->failure_reason = NM_VPN_CONNECTION_STATE_REASON_IP_CONFIG_INVALID;
		break;
	default:
		priv->failure_reason = NM_VPN_CONNECTION_STATE_REASON_UNKNOWN;
	}
}

static void
plugin_state_changed (DBusGProxy *proxy,
                      NMVPNServiceState state,
                      gpointer user_data)
{
	NMVPNConnection *connection = NM_VPN_CONNECTION (user_data);
	NMVPNConnectionPrivate *priv = NM_VPN_CONNECTION_GET_PRIVATE (connection);

	nm_log_info (LOGD_VPN, "VPN plugin state changed: %d", state);

	if (state == NM_VPN_SERVICE_STATE_STOPPED) {
		/* Clear connection secrets to ensure secrets get requested each time the
		 * connection is activated.
		 */
		nm_connection_clear_secrets (priv->connection);

		switch (nm_vpn_connection_get_vpn_state (connection)) {
		case NM_VPN_CONNECTION_STATE_PREPARE:
		case NM_VPN_CONNECTION_STATE_NEED_AUTH:
		case NM_VPN_CONNECTION_STATE_CONNECT:
		case NM_VPN_CONNECTION_STATE_IP_CONFIG_GET:
		case NM_VPN_CONNECTION_STATE_ACTIVATED:
			nm_log_info (LOGD_VPN, "VPN plugin state change reason: %d", priv->failure_reason);
			nm_vpn_connection_set_vpn_state (connection,
			                                 NM_VPN_CONNECTION_STATE_FAILED,
											 priv->failure_reason);

			/* Reset the failure reason */
			priv->failure_reason = NM_VPN_CONNECTION_STATE_REASON_UNKNOWN;
			break;
		default:
			break;
		}
	}
}

static const char *
ip_address_to_string (guint32 numeric)
{
	struct in_addr temp_addr;
	static char buf[INET_ADDRSTRLEN + 1];

	memset (&buf, '\0', sizeof (buf));
	temp_addr.s_addr = numeric;

	if (inet_ntop (AF_INET, &temp_addr, buf, INET_ADDRSTRLEN)) {
		return buf;
	} else {
		nm_log_warn (LOGD_VPN, "error converting IP4 address 0x%X",
		             ntohl (temp_addr.s_addr));
		return NULL;
	}
}

static void
print_vpn_config (NMIP4Config *config,
                  guint32 internal_gw,
                  const char *ip_iface,
                  const char *banner)
{
	NMIP4Address *addr;
	char *dns_domain = NULL;
	guint32 num, i;

	g_return_if_fail (config != NULL);

	addr = nm_ip4_config_get_address (config, 0);

	nm_log_info (LOGD_VPN, "VPN Gateway: %s", ip_address_to_string (nm_ip4_address_get_gateway (addr)));
	if (internal_gw)
		nm_log_info (LOGD_VPN, "Internal Gateway: %s", ip_address_to_string (internal_gw));
	nm_log_info (LOGD_VPN, "Tunnel Device: %s", ip_iface);
	nm_log_info (LOGD_VPN, "Internal IP4 Address: %s", ip_address_to_string (nm_ip4_address_get_address (addr)));
	nm_log_info (LOGD_VPN, "Internal IP4 Prefix: %d", nm_ip4_address_get_prefix (addr));
	nm_log_info (LOGD_VPN, "Internal IP4 Point-to-Point Address: %s",
	             ip_address_to_string (nm_ip4_config_get_ptp_address (config)));
	nm_log_info (LOGD_VPN, "Maximum Segment Size (MSS): %d", nm_ip4_config_get_mss (config));

	num = nm_ip4_config_get_num_routes (config);
	for (i = 0; i < num; i++) {
		NMIP4Route *route;

		route = nm_ip4_config_get_route (config, i);
		nm_log_info (LOGD_VPN, "Static Route: %s/%d   Next Hop: %s",
		             ip_address_to_string (nm_ip4_route_get_dest (route)),
		             nm_ip4_route_get_prefix (route),
		             ip_address_to_string (nm_ip4_route_get_next_hop (route)));
	}

	nm_log_info (LOGD_VPN, "Forbid Default Route: %s",
	             nm_ip4_config_get_never_default (config) ? "yes" : "no");

	num = nm_ip4_config_get_num_nameservers (config);
	for (i = 0; i < num; i++) {
		nm_log_info (LOGD_VPN, "Internal IP4 DNS: %s",
		             ip_address_to_string (nm_ip4_config_get_nameserver (config, i)));
	}

	if (nm_ip4_config_get_num_domains (config) > 0)
		dns_domain = (char *) nm_ip4_config_get_domain (config, 0);

	nm_log_info (LOGD_VPN, "DNS Domain: '%s'", dns_domain ? dns_domain : "(none)");

	if (banner && strlen (banner)) {
		nm_log_info (LOGD_VPN, "Login Banner:");
		nm_log_info (LOGD_VPN, "-----------------------------------------");
		nm_log_info (LOGD_VPN, "%s", banner);
		nm_log_info (LOGD_VPN, "-----------------------------------------");
	}
}

static void
nm_vpn_connection_ip4_config_get (DBusGProxy *proxy,
                                  GHashTable *config_hash,
                                  gpointer user_data)
{
	NMVPNConnection *connection = NM_VPN_CONNECTION (user_data);
	NMVPNConnectionPrivate *priv = NM_VPN_CONNECTION_GET_PRIVATE (connection);
	NMSettingIP4Config *s_ip4;
	NMIP4Address *addr;
	NMIP4Config *config;
	GValue *val;
	int i;
	guint32 vpn_ext_gw = 0;

	nm_log_info (LOGD_VPN, "VPN connection '%s' (IP Config Get) reply received.",
	             nm_vpn_connection_get_name (connection));

	g_source_remove (priv->ipconfig_timeout);
	priv->ipconfig_timeout = 0;

	config = nm_ip4_config_new ();

	val = (GValue *) g_hash_table_lookup (config_hash, NM_VPN_PLUGIN_IP4_CONFIG_TUNDEV);
	if (val)
		priv->ip_iface = g_strdup (g_value_get_string (val));
	else {
		nm_log_err (LOGD_VPN, "invalid or missing tunnel device received!");
		goto error;
	}

	addr = nm_ip4_address_new ();
	nm_ip4_address_set_prefix (addr, 24); /* default to class C */

	/* Internal address of the VPN subnet's gateway */
	val = (GValue *) g_hash_table_lookup (config_hash, NM_VPN_PLUGIN_IP4_CONFIG_INT_GATEWAY);
	if (val)
		priv->ip4_internal_gw = g_value_get_uint (val);

	/* External world-visible address of the VPN server */
	val = (GValue *) g_hash_table_lookup (config_hash, NM_VPN_PLUGIN_IP4_CONFIG_EXT_GATEWAY);
	if (val) {
		nm_ip4_address_set_gateway (addr, g_value_get_uint (val));
		vpn_ext_gw = g_value_get_uint (val);
	}

	val = (GValue *) g_hash_table_lookup (config_hash, NM_VPN_PLUGIN_IP4_CONFIG_ADDRESS);
	if (val)
		nm_ip4_address_set_address (addr, g_value_get_uint (val));

	val = (GValue *) g_hash_table_lookup (config_hash, NM_VPN_PLUGIN_IP4_CONFIG_PTP);
	if (val)
		nm_ip4_config_set_ptp_address (config, g_value_get_uint (val));

	val = (GValue *) g_hash_table_lookup (config_hash, NM_VPN_PLUGIN_IP4_CONFIG_PREFIX);
	if (val)
		nm_ip4_address_set_prefix (addr, g_value_get_uint (val));

	if (nm_ip4_address_get_address (addr) && nm_ip4_address_get_prefix (addr)) {
		nm_ip4_config_take_address (config, addr);
	} else {
		nm_log_err (LOGD_VPN, "invalid IP4 config received!");
		nm_ip4_address_unref (addr);
		goto error;
	}

	val = (GValue *) g_hash_table_lookup (config_hash, NM_VPN_PLUGIN_IP4_CONFIG_DNS);
	if (val) {
		GArray *dns = (GArray *) g_value_get_boxed (val);

		for (i = 0; i < dns->len; i++)
			nm_ip4_config_add_nameserver (config, g_array_index (dns, guint, i));
	}

	val = (GValue *) g_hash_table_lookup (config_hash, NM_VPN_PLUGIN_IP4_CONFIG_NBNS);
	if (val) {
		GArray *nbns = (GArray *) g_value_get_boxed (val);

		for (i = 0; i < nbns->len; i++)
			nm_ip4_config_add_wins (config, g_array_index (nbns, guint, i));
	}

	val = (GValue *) g_hash_table_lookup (config_hash, NM_VPN_PLUGIN_IP4_CONFIG_MSS);
	if (val)
		nm_ip4_config_set_mss (config, g_value_get_uint (val));

	val = (GValue *) g_hash_table_lookup (config_hash, NM_VPN_PLUGIN_IP4_CONFIG_MTU);
	if (val)
		nm_ip4_config_set_mtu (config, g_value_get_uint (val));

	val = (GValue *) g_hash_table_lookup (config_hash, NM_VPN_PLUGIN_IP4_CONFIG_DOMAIN);
	if (val)
		nm_ip4_config_add_domain (config, g_value_get_string (val));

	val = (GValue *) g_hash_table_lookup (config_hash, NM_VPN_PLUGIN_IP4_CONFIG_BANNER);
	if (val) {
		g_free (priv->banner);
		priv->banner = g_strdup (g_value_get_string (val));
	}

	val = (GValue *) g_hash_table_lookup (config_hash, NM_VPN_PLUGIN_IP4_CONFIG_ROUTES);
	if (val) {
		GSList *routes;
		GSList *iter;

		routes = nm_utils_ip4_routes_from_gvalue (val);
		for (iter = routes; iter; iter = iter->next) {
			NMIP4Route *route = iter->data;

			/* Ignore host routes to the VPN gateway since NM adds one itself
			 * below.  Since NM knows more about the routing situation than
			 * the VPN server, we want to use the NM created route instead of
			 * whatever the server provides.
			 */
			if (   vpn_ext_gw
			    && nm_ip4_route_get_dest (route) == vpn_ext_gw
			    && nm_ip4_route_get_prefix (route) == 32)
				continue;

			/* Otherwise accept the VPN-provided route */
			nm_ip4_config_take_route (config, route);
		}

		g_slist_free (routes);
	}

	val = (GValue *) g_hash_table_lookup (config_hash, NM_VPN_PLUGIN_IP4_CONFIG_NEVER_DEFAULT);
	if (val && G_VALUE_HOLDS_BOOLEAN (val))
		nm_ip4_config_set_never_default (config, g_value_get_boolean (val));

	print_vpn_config (config, priv->ip4_internal_gw, priv->ip_iface, priv->banner);

	/* Merge in user overrides from the NMConnection's IPv4 setting */
	s_ip4 = NM_SETTING_IP4_CONFIG (nm_connection_get_setting (priv->connection, NM_TYPE_SETTING_IP4_CONFIG));
	nm_utils_merge_ip4_config (config, s_ip4);

	nm_system_device_set_up_down_with_iface (priv->ip_iface, TRUE, NULL);

	if (nm_system_apply_ip4_config (priv->ip_iface, config, 0, NM_IP4_COMPARE_FLAG_ALL)) {
		NMDnsManager *dns_mgr;

		/* Add any explicit route to the VPN gateway through the parent device */
		priv->gw_route = nm_system_add_ip4_vpn_gateway_route (priv->parent_dev, config);

		/* Add the VPN to DNS */
		dns_mgr = nm_dns_manager_get (NULL);
		nm_dns_manager_add_ip4_config (dns_mgr, priv->ip_iface, config, NM_DNS_IP_CONFIG_TYPE_VPN);
		g_object_unref (dns_mgr);

		priv->ip4_config = config;

		nm_log_info (LOGD_VPN, "VPN connection '%s' (IP Config Get) complete.",
		             nm_vpn_connection_get_name (connection));
		nm_vpn_connection_set_vpn_state (connection,
		                                 NM_VPN_CONNECTION_STATE_ACTIVATED,
		                                 NM_VPN_CONNECTION_STATE_REASON_NONE);
		return;
	}

error:
	nm_log_warn (LOGD_VPN, "VPN connection '%s' did not receive valid IP config information.",
	             nm_vpn_connection_get_name (connection));
	nm_vpn_connection_set_vpn_state (connection,
	                                 NM_VPN_CONNECTION_STATE_FAILED,
	                                 NM_VPN_CONNECTION_STATE_REASON_IP_CONFIG_INVALID);
	g_object_unref (config);
}

static gboolean
nm_vpn_connection_ip_config_timeout (gpointer user_data)
{
	NMVPNConnection *connection = NM_VPN_CONNECTION (user_data);
	NMVPNConnectionPrivate *priv = NM_VPN_CONNECTION_GET_PRIVATE (connection);

	priv->ipconfig_timeout = 0;

	/* If the activation request's state is still IP_CONFIG_GET and we're
	 * in this timeout, cancel activation because it's taken too long.
	 */
	if (nm_vpn_connection_get_vpn_state (connection) == NM_VPN_CONNECTION_STATE_IP_CONFIG_GET) {
		nm_log_warn (LOGD_VPN, "VPN connection '%s' (IP Config Get) timeout exceeded.",
		             nm_vpn_connection_get_name (connection));
		nm_vpn_connection_set_vpn_state (connection,
		                                 NM_VPN_CONNECTION_STATE_FAILED,
		                                 NM_VPN_CONNECTION_STATE_REASON_CONNECT_TIMEOUT);
	}

	return FALSE;
}

static void
nm_vpn_connection_connect_cb (DBusGProxy *proxy, GError *err, gpointer user_data)
{
	NMVPNConnection *connection = NM_VPN_CONNECTION (user_data);
	NMVPNConnectionPrivate *priv = NM_VPN_CONNECTION_GET_PRIVATE (connection);

	nm_log_info (LOGD_VPN, "VPN connection '%s' (Connect) reply received.",
	             nm_vpn_connection_get_name (connection));

	if (err) {
		nm_log_warn (LOGD_VPN, "VPN connection '%s' failed to connect: '%s'.", 
		             nm_vpn_connection_get_name (connection), err->message);
		nm_vpn_connection_set_vpn_state (connection,
		                                 NM_VPN_CONNECTION_STATE_FAILED,
		                                 NM_VPN_CONNECTION_STATE_REASON_SERVICE_START_FAILED);
	} else {
		nm_vpn_connection_set_vpn_state (connection,
		                                 NM_VPN_CONNECTION_STATE_IP_CONFIG_GET,
		                                 NM_VPN_CONNECTION_STATE_REASON_NONE);
		
		/* 40 second timeout waiting for IP config signal from VPN service */
		priv->ipconfig_timeout = g_timeout_add_seconds (40, nm_vpn_connection_ip_config_timeout, connection);
	}
}

/* Add a username to a hashed connection */
static GHashTable *
_hash_with_username (NMConnection *connection, const char *username)
{
	NMConnection *dup;
	NMSetting *s_vpn;
	GHashTable *hash;
	const char *existing;

	/* Shortcut if we weren't given a username or if there already was one in
	 * the VPN setting; don't bother duplicating the connection and everything.
	 */
	s_vpn = nm_connection_get_setting (connection, NM_TYPE_SETTING_VPN);
	g_assert (s_vpn);
	existing = nm_setting_vpn_get_user_name (NM_SETTING_VPN (s_vpn));
	if (username == NULL || existing)
		return nm_connection_to_hash (connection, NM_SETTING_HASH_FLAG_ALL);

	dup = nm_connection_duplicate (connection);
	g_assert (dup);
	s_vpn = nm_connection_get_setting (dup, NM_TYPE_SETTING_VPN);
	g_assert (s_vpn);
	g_object_set (s_vpn, NM_SETTING_VPN_USER_NAME, username, NULL);
	hash = nm_connection_to_hash (dup, NM_SETTING_HASH_FLAG_ALL);
	g_object_unref (dup);
	return hash;
}

static void
really_activate (NMVPNConnection *connection, const char *username)
{
	NMVPNConnectionPrivate *priv;
	GHashTable *hash;

	g_return_if_fail (NM_IS_VPN_CONNECTION (connection));
	g_return_if_fail (nm_vpn_connection_get_vpn_state (connection) == NM_VPN_CONNECTION_STATE_NEED_AUTH);

	priv = NM_VPN_CONNECTION_GET_PRIVATE (connection);

	/* Ip4Config signal */
	dbus_g_object_register_marshaller (g_cclosure_marshal_VOID__BOXED,
								G_TYPE_NONE, G_TYPE_VALUE, G_TYPE_INVALID);
	dbus_g_proxy_add_signal (priv->proxy, "Ip4Config",
						DBUS_TYPE_G_MAP_OF_VARIANT,
						G_TYPE_INVALID);
	dbus_g_proxy_connect_signal (priv->proxy, "Ip4Config",
						    G_CALLBACK (nm_vpn_connection_ip4_config_get),
						    connection, NULL);

	hash = _hash_with_username (priv->connection, username);
	org_freedesktop_NetworkManager_VPN_Plugin_connect_async (priv->proxy,
	                                                         hash,
	                                                         nm_vpn_connection_connect_cb,
	                                                         connection);
	g_hash_table_destroy (hash);

	nm_vpn_connection_set_vpn_state (connection,
	                                 NM_VPN_CONNECTION_STATE_CONNECT,
	                                 NM_VPN_CONNECTION_STATE_REASON_NONE);
}

void
nm_vpn_connection_activate (NMVPNConnection *connection)
{
	NMVPNConnectionPrivate *priv;
	NMDBusManager *dbus_mgr;

	g_return_if_fail (NM_IS_VPN_CONNECTION (connection));
	g_return_if_fail (nm_vpn_connection_get_vpn_state (connection) == NM_VPN_CONNECTION_STATE_PREPARE);

	priv = NM_VPN_CONNECTION_GET_PRIVATE (connection);

	dbus_mgr = nm_dbus_manager_get ();
	priv->proxy = dbus_g_proxy_new_for_name (nm_dbus_manager_get_connection (dbus_mgr),
	                                         nm_vpn_connection_get_service (connection),
	                                         NM_VPN_DBUS_PLUGIN_PATH,
	                                         NM_VPN_DBUS_PLUGIN_INTERFACE);
	g_object_unref (dbus_mgr);

	dbus_g_proxy_add_signal (priv->proxy, "Failure", G_TYPE_UINT, G_TYPE_INVALID);
	dbus_g_proxy_connect_signal (priv->proxy, "Failure",
								 G_CALLBACK (plugin_failed),
								 connection, NULL);

	/* StateChanged signal */
	dbus_g_proxy_add_signal (priv->proxy, "StateChanged", G_TYPE_UINT, G_TYPE_INVALID);
	dbus_g_proxy_connect_signal (priv->proxy, "StateChanged",
	                             G_CALLBACK (plugin_state_changed),
	                             connection, NULL);

	nm_vpn_connection_set_vpn_state (connection,
	                                 NM_VPN_CONNECTION_STATE_NEED_AUTH,
	                                 NM_VPN_CONNECTION_STATE_REASON_NONE);
}

const char *
nm_vpn_connection_get_active_connection_path (NMVPNConnection *connection)
{
	g_return_val_if_fail (NM_IS_VPN_CONNECTION (connection), NULL);

	return nm_vpn_connection_base_get_ac_path (NM_VPN_CONNECTION_BASE (connection));
}

const char *
nm_vpn_connection_get_name (NMVPNConnection *connection)
{
	NMVPNConnectionPrivate *priv;
	NMSettingConnection *setting;

	g_return_val_if_fail (NM_IS_VPN_CONNECTION (connection), NULL);

	priv = NM_VPN_CONNECTION_GET_PRIVATE (connection);
	setting = (NMSettingConnection *) nm_connection_get_setting (priv->connection, NM_TYPE_SETTING_CONNECTION);

	return nm_setting_connection_get_id (setting);
}

NMConnection *
nm_vpn_connection_get_connection (NMVPNConnection *connection)
{
	g_return_val_if_fail (NM_IS_VPN_CONNECTION (connection), NULL);

	return NM_VPN_CONNECTION_GET_PRIVATE (connection)->connection;
}

NMVPNConnectionState
nm_vpn_connection_get_vpn_state (NMVPNConnection *connection)
{
	g_return_val_if_fail (NM_IS_VPN_CONNECTION (connection), NM_VPN_CONNECTION_STATE_UNKNOWN);

	return NM_VPN_CONNECTION_GET_PRIVATE (connection)->vpn_state;
}

const char *
nm_vpn_connection_get_banner (NMVPNConnection *connection)
{
	g_return_val_if_fail (NM_IS_VPN_CONNECTION (connection), NULL);

	return NM_VPN_CONNECTION_GET_PRIVATE (connection)->banner;
}

NMIP4Config *
nm_vpn_connection_get_ip4_config (NMVPNConnection *connection)
{
	g_return_val_if_fail (NM_IS_VPN_CONNECTION (connection), NULL);

	return NM_VPN_CONNECTION_GET_PRIVATE (connection)->ip4_config;
}

const char *
nm_vpn_connection_get_ip_iface (NMVPNConnection *connection)
{
	g_return_val_if_fail (NM_IS_VPN_CONNECTION (connection), NULL);

	return NM_VPN_CONNECTION_GET_PRIVATE (connection)->ip_iface;
}

NMDevice *
nm_vpn_connection_get_parent_device (NMVPNConnection *connection)
{
	g_return_val_if_fail (NM_IS_VPN_CONNECTION (connection), NULL);

	return NM_VPN_CONNECTION_GET_PRIVATE (connection)->parent_dev;
}

guint32
nm_vpn_connection_get_ip4_internal_gateway (NMVPNConnection *connection)
{
	g_return_val_if_fail (NM_IS_VPN_CONNECTION (connection), 0);

	return NM_VPN_CONNECTION_GET_PRIVATE (connection)->ip4_internal_gw;
}

void
nm_vpn_connection_fail (NMVPNConnection *connection,
                        NMVPNConnectionStateReason reason)
{
	g_return_if_fail (NM_IS_VPN_CONNECTION (connection));

	nm_vpn_connection_set_vpn_state (connection,
	                                 NM_VPN_CONNECTION_STATE_FAILED,
	                                 reason);
}

void
nm_vpn_connection_disconnect (NMVPNConnection *connection,
                              NMVPNConnectionStateReason reason)
{
	g_return_if_fail (NM_IS_VPN_CONNECTION (connection));

	nm_vpn_connection_set_vpn_state (connection,
	                                 NM_VPN_CONNECTION_STATE_DISCONNECTED,
	                                 reason);
}

gpointer
nm_vpn_connection_get_compat (NMVPNConnection *connection)
{
	return NM_VPN_CONNECTION_GET_PRIVATE (connection)->compat;
}

/******************************************************************************/

static void
user_get_secrets_cb (DBusGProxy *proxy,
                     DBusGProxyCall *call,
                     gpointer user_data)
{
	NMVPNConnection *self = NM_VPN_CONNECTION (user_data);
	NMVPNConnectionPrivate *priv = NM_VPN_CONNECTION_GET_PRIVATE (self);
	GHashTable *settings = NULL;
	GError *error = NULL;

	nm_log_dbg (LOGD_SETTINGS, "VPN user secrets request reply");

	if (dbus_g_proxy_end_call (proxy, call, &error,
	                           DBUS_TYPE_G_MAP_OF_MAP_OF_VARIANT, &settings,
	                           G_TYPE_INVALID)) {
		nm_log_dbg (LOGD_SETTINGS, "got user connection secrets size %d", g_hash_table_size (settings));
		nm_connection_update_secrets (priv->connection, NM_SETTING_VPN_SETTING_NAME, settings, &error);

#if 0
		if (g_hash_table_lookup (settings, info->setting_name)) {
			GHashTableIter iter;
			const char *setting_name = NULL;
			GHashTable *setting = NULL;
			g_hash_table_iter_init (&iter, settings);
			while (g_hash_table_iter_next (&iter, (gpointer) &setting_name, (gpointer) &setting)) {
				GHashTableIter setting_iter;
				const char *key = NULL;
				GValue *val = NULL;

				g_hash_table_iter_init (&setting_iter, setting);
				while (g_hash_table_iter_next (&setting_iter, (gpointer) &key, (gpointer) &val))
					g_message ("   %s => %s", key, g_strdup_value_contents (val));
			}
		} else {
			GHashTableIter iter;
			const char *key = NULL;
			GValue *val = NULL;

			g_hash_table_iter_init (&iter, settings);
			while (g_hash_table_iter_next (&iter, (gpointer) &key, (gpointer) &val))
				g_message ("   %s => %s", key, g_strdup_value_contents (val));
		}
#endif
		g_hash_table_destroy (settings);
	} else {
		nm_log_warn (LOGD_SETTINGS, "failed to get user VPN secrets: %s", error->message);
	}

	priv->secrets_id = 0;
	g_object_unref (priv->user_proxy);

	if (error)
		nm_vpn_connection_fail (self, NM_VPN_CONNECTION_STATE_REASON_NO_SECRETS);
	else
		really_activate (self, NULL);

	g_clear_error (&error);
}

static guint32
user_get_secrets (NMVPNConnection *self, const char *setting_name)
{
	NMVPNConnectionPrivate *priv = NM_VPN_CONNECTION_GET_PRIVATE (self);
	NMDBusManager *dbus_mgr;
	DBusGConnection *bus;
	GPtrArray *hints;
	static guint32 counter = 3000000000u;

	/* User connection */
	dbus_mgr = nm_dbus_manager_get ();
	bus = nm_dbus_manager_get_connection (dbus_mgr);
	priv->user_proxy = dbus_g_proxy_new_for_name (bus,
	                                              "org.freedesktop.NetworkManagerUserSettings",
	                                              nm_connection_get_path (priv->connection),
	                                              NM_DBUS_IFACE_SETTINGS_CONNECTION_SECRETS);
	g_object_unref (dbus_mgr);

	if (!priv->user_proxy) {
		nm_log_warn (LOGD_SETTINGS, "could not create user VPN secrets proxy");
		return 0;
	}

	hints = g_ptr_array_sized_new (0);
	dbus_g_proxy_begin_call_with_timeout (priv->user_proxy, "GetSecrets",
	                                      user_get_secrets_cb,
	                                      self,
	                                      NULL,
	                                      120000,
	                                      G_TYPE_STRING, setting_name,
	                                      DBUS_TYPE_G_ARRAY_OF_STRING, hints,
	                                      G_TYPE_BOOLEAN, FALSE,
	                                      G_TYPE_INVALID);
	nm_log_dbg (LOGD_SETTINGS, "new user VPN secrets request");
	g_ptr_array_free (hints, TRUE);

	return counter++;
}

static void
vpn_secrets_cb (NMSettingsConnection *connection,
                guint32 call_id,
                const char *agent_username,
                const char *setting_name,
                GError *error,
                gpointer user_data)
{
	NMVPNConnection *self = NM_VPN_CONNECTION (user_data);
	NMVPNConnectionPrivate *priv = NM_VPN_CONNECTION_GET_PRIVATE (self);

	g_return_if_fail (NM_CONNECTION (connection) == priv->connection);
	g_return_if_fail (call_id == priv->secrets_id);

	priv->secrets_id = 0;

	if (error)
		nm_vpn_connection_fail (self, NM_VPN_CONNECTION_STATE_REASON_NO_SECRETS);
	else
		really_activate (self, agent_username);
}

static void
connection_need_secrets_cb  (DBusGProxy *proxy,
                             char *setting_name,
                             GError *error,
                             gpointer user_data)
{
	NMVPNConnection *self = NM_VPN_CONNECTION (user_data);
	NMVPNConnectionPrivate *priv = NM_VPN_CONNECTION_GET_PRIVATE (self);
	GError *local = NULL;

	if (error) {
		nm_log_err (LOGD_VPN, "NeedSecrets failed: %s %s",
		            g_quark_to_string (error->domain),
		            error->message);
		nm_vpn_connection_fail (self, NM_VPN_CONNECTION_STATE_REASON_NO_SECRETS);
		return;
	}

	if (!setting_name || !strlen (setting_name)) {
		nm_log_dbg (LOGD_VPN, "(%s/%s) service indicated no additional secrets required",
				    nm_connection_get_uuid (priv->connection),
				    nm_connection_get_id (priv->connection));

		/* No secrets required */
		really_activate (self, priv->username);
		return;
	}

	nm_log_dbg (LOGD_VPN, "(%s/%s) service indicated additional '%s' secrets required",
			    nm_connection_get_uuid (priv->connection),
			    nm_connection_get_id (priv->connection),
			    setting_name);

	if (NM_IS_SETTINGS_CONNECTION (priv->connection)) {
		priv->secrets_id = nm_settings_connection_get_secrets (NM_SETTINGS_CONNECTION (priv->connection),
			                                                   priv->user_requested,
			                                                   priv->user_uid,
			                                                   setting_name,
			                                                   NM_SETTINGS_GET_SECRETS_FLAG_ALLOW_INTERACTION,
			                                                   NULL,
			                                                   vpn_secrets_cb,
			                                                   self,
			                                                   &local);
	} else
		priv->secrets_id = user_get_secrets (self, setting_name);

	if (!priv->secrets_id) {
		if (local)
			nm_log_err (LOGD_VPN, "failed to get secrets: (%d) %s", local->code, local->message);
		nm_vpn_connection_fail (self, NM_VPN_CONNECTION_STATE_REASON_NO_SECRETS);
		g_clear_error (&local);
	}
}

static void
existing_secrets_cb (NMSettingsConnection *connection,
                     guint32 call_id,
                     const char *agent_username,
                     const char *setting_name,
                     GError *error,
                     gpointer user_data)
{
	NMVPNConnection *self = NM_VPN_CONNECTION (user_data);
	NMVPNConnectionPrivate *priv = NM_VPN_CONNECTION_GET_PRIVATE (self);
	GHashTable *hash;

	g_return_if_fail (NM_CONNECTION (connection) == priv->connection);
	g_return_if_fail (call_id == priv->secrets_id);

	priv->secrets_id = 0;

	if (error) {
		nm_log_err (LOGD_VPN, "Failed to request existing VPN secrets #2: (%s) %s",
		            g_quark_to_string (error->domain),
		            error->message);
		nm_vpn_connection_fail (self, NM_VPN_CONNECTION_STATE_REASON_NO_SECRETS);
	} else {
		nm_log_dbg (LOGD_VPN, "(%s/%s) asking service if additional secrets are required",
			        nm_connection_get_uuid (priv->connection),
			        nm_connection_get_id (priv->connection));

		/* Cache the username for later */
		g_free (priv->username);
		priv->username = g_strdup (agent_username);

		/* Ask the VPN service if more secrets are required */
		hash = _hash_with_username (priv->connection, priv->username);
		org_freedesktop_NetworkManager_VPN_Plugin_need_secrets_async (priv->proxy,
		                                                              hash,
		                                                              connection_need_secrets_cb,
		                                                              self);
		g_hash_table_destroy (hash);
	}
}

static void
get_existing_secrets (NMVPNConnection *self)
{
	NMVPNConnectionPrivate *priv = NM_VPN_CONNECTION_GET_PRIVATE (self);
	GError *error = NULL;

	nm_log_dbg (LOGD_VPN, "(%s/%s) requesting existing VPN secrets",
	            nm_connection_get_uuid (priv->connection),
	            nm_connection_get_id (priv->connection));

	/* Just get existing secrets if any so we can ask the VPN service if
	 * any more are required.
	 */
	priv->secrets_id = nm_settings_connection_get_secrets (NM_SETTINGS_CONNECTION (priv->connection),
	                                                       priv->user_requested,
	                                                       priv->user_uid,
	                                                       NM_SETTING_VPN_SETTING_NAME,
	                                                       NM_SETTINGS_GET_SECRETS_FLAG_NONE,
	                                                       NULL,
	                                                       existing_secrets_cb,
	                                                       self,
	                                                       &error);
	if (priv->secrets_id == 0) {
		nm_log_err (LOGD_VPN, "Failed to request existing VPN secrets #1: (%s) %s",
		            g_quark_to_string (error->domain),
		            error->message);
		g_error_free (error);
		nm_vpn_connection_fail (self, NM_VPN_CONNECTION_STATE_REASON_NO_SECRETS);
	}
}

static void
vpn_cleanup (NMVPNConnection *connection)
{
	NMVPNConnectionPrivate *priv = NM_VPN_CONNECTION_GET_PRIVATE (connection);

	if (priv->ip_iface) {
		nm_system_device_set_up_down_with_iface (priv->ip_iface, FALSE, NULL);
		/* FIXME: use AF_UNSPEC here when we have IPv6 support */
		nm_system_device_flush_routes_with_iface (priv->ip_iface, AF_INET);
		nm_system_device_flush_addresses_with_iface (priv->ip_iface);
	}

	if (priv->ip4_config) {
		NMIP4Config *parent_config;
		NMDnsManager *dns_mgr;

		/* Remove attributes of the VPN's IP4 Config */
		dns_mgr = nm_dns_manager_get (NULL);
		nm_dns_manager_remove_ip4_config (dns_mgr, priv->ip_iface, priv->ip4_config);
		g_object_unref (dns_mgr);

		/* Remove any previously added VPN gateway host route */
		if (priv->gw_route)
			rtnl_route_del (nm_netlink_get_default_handle (), priv->gw_route, 0);

		/* Reset routes and addresses of the currently active device */
		parent_config = nm_device_get_ip4_config (priv->parent_dev);
		if (parent_config) {
			if (!nm_system_apply_ip4_config (nm_device_get_ip_iface (priv->parent_dev),
			                                 nm_device_get_ip4_config (priv->parent_dev),
			                                 nm_device_get_priority (priv->parent_dev),
			                                 NM_IP4_COMPARE_FLAG_ADDRESSES | NM_IP4_COMPARE_FLAG_ROUTES)) {
				nm_log_err (LOGD_VPN, "failed to re-apply VPN parent device addresses and routes.");
			}
		}
	}

	if (priv->gw_route) {
		rtnl_route_put (priv->gw_route);
		priv->gw_route = NULL;
	}

	g_free (priv->banner);
	priv->banner = NULL;

	g_free (priv->ip_iface);
	priv->ip_iface = NULL;

	/* Clear out connection secrets to ensure that the settings service
	 * gets asked for them next time the connection is activated.
	 */
	if (priv->connection)
		nm_connection_clear_secrets (priv->connection);
}

static void
connection_state_changed (NMVPNConnection *self,
                          NMVPNConnectionState state,
                          NMVPNConnectionStateReason reason)
{
	NMVPNConnectionPrivate *priv = NM_VPN_CONNECTION_GET_PRIVATE (self);

	/* Clear any in-progress secrets request */
	if (priv->secrets_id) {
		if (NM_IS_SETTINGS_CONNECTION (priv->connection))
			nm_settings_connection_cancel_secrets (NM_SETTINGS_CONNECTION (priv->connection), priv->secrets_id);
		priv->secrets_id = 0;
	}
	if (priv->user_proxy) {
		g_object_unref (priv->user_proxy);
		priv->user_proxy = NULL;
	}

	switch (state) {
	case NM_VPN_CONNECTION_STATE_NEED_AUTH:
		if (NM_IS_SETTINGS_CONNECTION (priv->connection))
			get_existing_secrets (self);
		else {
			/* Don't bother with existing secrets if it's user settings */
			existing_secrets_cb ((NMSettingsConnection *) priv->connection,
			                     0, NULL, NM_SETTING_VPN_SETTING_NAME, NULL, self);
		}
		break;
	case NM_VPN_CONNECTION_STATE_ACTIVATED:
		/* Secrets no longer needed now that we're connected */
		nm_connection_clear_secrets (priv->connection);
		break;
	case NM_VPN_CONNECTION_STATE_DISCONNECTED:
	case NM_VPN_CONNECTION_STATE_FAILED:
		if (priv->proxy) {
			GError *err = NULL;

			org_freedesktop_NetworkManager_VPN_Plugin_disconnect (priv->proxy, &err);
			if (err) {
				nm_log_warn (LOGD_VPN, "error disconnecting VPN: %s", err->message);
				g_error_free (err);
			}

			g_object_unref (priv->proxy);
			priv->proxy = NULL;
		}
		vpn_cleanup (self);
		break;
	default:
		break;
	}
}

static void
nm_vpn_connection_init (NMVPNConnection *self)
{
	NM_VPN_CONNECTION_GET_PRIVATE (self)->vpn_state = NM_VPN_CONNECTION_STATE_PREPARE;
}

static void
dispose (GObject *object)
{
	NMVPNConnectionPrivate *priv = NM_VPN_CONNECTION_GET_PRIVATE (object);

	if (priv->disposed) {
		G_OBJECT_CLASS (nm_vpn_connection_parent_class)->dispose (object);
		return;
	}
	priv->disposed = TRUE;

	if (priv->gw_route)
		rtnl_route_put (priv->gw_route);

	if (priv->device_ip4)
		g_signal_handler_disconnect (priv->parent_dev, priv->device_ip4);

	if (priv->device_monitor)
		g_signal_handler_disconnect (priv->parent_dev, priv->device_monitor);

	g_object_unref (priv->parent_dev);

	if (priv->ip4_config)
		g_object_unref (priv->ip4_config);

	if (priv->ipconfig_timeout)
		g_source_remove (priv->ipconfig_timeout);

	if (priv->proxy)
		g_object_unref (priv->proxy);

	if (priv->secrets_id && NM_IS_SETTINGS_CONNECTION (priv->connection)) {
		nm_settings_connection_cancel_secrets (NM_SETTINGS_CONNECTION (priv->connection),
		                                       priv->secrets_id);
	}

<<<<<<< HEAD
	if (priv->user_proxy) {
		/* User secrets call gets cleaned up when proxy is unrefed */
		g_object_unref (priv->user_proxy);
	}

	g_object_unref (priv->act_request);
=======
>>>>>>> e116ee9d
	g_object_unref (priv->connection);
	g_object_unref (priv->compat);
	g_free (priv->username);

	G_OBJECT_CLASS (nm_vpn_connection_parent_class)->dispose (object);
}

static void
finalize (GObject *object)
{
	NMVPNConnectionPrivate *priv = NM_VPN_CONNECTION_GET_PRIVATE (object);

	g_free (priv->banner);
	g_free (priv->ip_iface);

	G_OBJECT_CLASS (nm_vpn_connection_parent_class)->finalize (object);
}

static void
get_property (GObject *object, guint prop_id,
		    GValue *value, GParamSpec *pspec)
{
	NMVPNConnectionPrivate *priv = NM_VPN_CONNECTION_GET_PRIVATE (object);

	switch (prop_id) {
	case PROP_VPN_STATE:
		g_value_set_uint (value, priv->vpn_state);
		break;
	case PROP_BANNER:
		g_value_set_string (value, priv->banner ? priv->banner : "");
		break;
	default:
		G_OBJECT_WARN_INVALID_PROPERTY_ID (object, prop_id, pspec);
		break;
	}
}

static void
nm_vpn_connection_class_init (NMVPNConnectionClass *connection_class)
{
	GObjectClass *object_class = G_OBJECT_CLASS (connection_class);

	g_type_class_add_private (connection_class, sizeof (NMVPNConnectionPrivate));

	/* virtual methods */
	connection_class->vpn_state_changed = connection_state_changed;
	object_class->get_property = get_property;
	object_class->dispose = dispose;
	object_class->finalize = finalize;

	/* properties */
	g_object_class_install_property (object_class, PROP_VPN_STATE,
		g_param_spec_uint (NM_VPN_CONNECTION_VPN_STATE,
		                   "VpnState",
		                   "Current VPN state",
		                   NM_VPN_CONNECTION_STATE_UNKNOWN,
		                   NM_VPN_CONNECTION_STATE_DISCONNECTED,
		                   NM_VPN_CONNECTION_STATE_UNKNOWN,
		                   G_PARAM_READABLE));

	g_object_class_install_property (object_class, PROP_BANNER,
		g_param_spec_string (NM_VPN_CONNECTION_BANNER,
		                     "Banner",
		                     "Login Banner",
		                     NULL,
		                     G_PARAM_READABLE));

	/* signals */
	signals[VPN_STATE_CHANGED] =
		g_signal_new ("vpn-state-changed",
				    G_OBJECT_CLASS_TYPE (object_class),
				    G_SIGNAL_RUN_FIRST,
				    G_STRUCT_OFFSET (NMVPNConnectionClass, vpn_state_changed),
				    NULL, NULL,
				    _nm_marshal_VOID__UINT_UINT,
				    G_TYPE_NONE, 2,
				    G_TYPE_UINT, G_TYPE_UINT);

	signals[PROPERTIES_CHANGED] = 
		nm_properties_changed_signal_new (object_class,
								    G_STRUCT_OFFSET (NMVPNConnectionClass, properties_changed));

	dbus_g_object_type_install_info (G_TYPE_FROM_CLASS (object_class),
									 &dbus_glib_nm_vpn_connection_object_info);
}
<|MERGE_RESOLUTION|>--- conflicted
+++ resolved
@@ -61,11 +61,7 @@
 
 	gboolean user_requested;
 	gulong user_uid;
-<<<<<<< HEAD
-	NMActRequest *act_request;
 	DBusGProxy *user_proxy;
-=======
->>>>>>> e116ee9d
 	guint32 secrets_id;
 	char *username;
 
@@ -1202,15 +1198,11 @@
 		                                       priv->secrets_id);
 	}
 
-<<<<<<< HEAD
 	if (priv->user_proxy) {
 		/* User secrets call gets cleaned up when proxy is unrefed */
 		g_object_unref (priv->user_proxy);
 	}
 
-	g_object_unref (priv->act_request);
-=======
->>>>>>> e116ee9d
 	g_object_unref (priv->connection);
 	g_object_unref (priv->compat);
 	g_free (priv->username);
