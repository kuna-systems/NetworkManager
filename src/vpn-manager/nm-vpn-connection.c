--- conflicted
+++ resolved
@@ -929,13 +929,12 @@
 			    nm_connection_get_id (priv->connection),
 			    setting_name);
 
-<<<<<<< HEAD
 	if (NM_IS_SETTINGS_CONNECTION (priv->connection)) {
 		priv->secrets_id = nm_settings_connection_get_secrets (NM_SETTINGS_CONNECTION (priv->connection),
 			                                                   priv->user_requested,
 			                                                   priv->user_uid,
 			                                                   setting_name,
-			                                                   NM_ACT_REQUEST_GET_SECRETS_FLAG_ALLOW_INTERACTION,
+			                                                   NM_SETTINGS_GET_SECRETS_FLAG_ALLOW_INTERACTION,
 			                                                   NULL,
 			                                                   vpn_secrets_cb,
 			                                                   self,
@@ -943,17 +942,6 @@
 	} else
 		priv->secrets_id = user_get_secrets (self, setting_name);
 
-=======
-	priv->secrets_id = nm_settings_connection_get_secrets (NM_SETTINGS_CONNECTION (priv->connection),
-	                                                       priv->user_requested,
-	                                                       priv->user_uid,
-	                                                       setting_name,
-	                                                       NM_SETTINGS_GET_SECRETS_FLAG_ALLOW_INTERACTION,
-	                                                       NULL,
-	                                                       vpn_secrets_cb,
-	                                                       self,
-	                                                       &local);
->>>>>>> d291feeb
 	if (!priv->secrets_id) {
 		if (local)
 			nm_log_err (LOGD_VPN, "failed to get secrets: (%d) %s", local->code, local->message);
